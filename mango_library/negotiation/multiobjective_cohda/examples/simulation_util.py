import asyncio
import random
import time
from copy import deepcopy
from typing import List, Callable, Dict, Any

import h5py
import numpy as np
from mango.core.container import Container
from mango.role.core import RoleAgent
from pymoo.algorithms.moo.nsga2 import NSGA2
from pymoo.core.result import Result
from pymoo.optimize import minimize
from pymoo.problems import get_problem

from mango_library.coalition.core import CoalitionParticipantRole, CoalitionInitiatorRole, CoalitionModel
from mango_library.negotiation.multiobjective_cohda.cohda_messages import MoCohdaNegotiationMessage
from mango_library.negotiation.multiobjective_cohda.data_classes import Target
from mango_library.negotiation.multiobjective_cohda.multiobjective_cohda import MultiObjectiveCOHDARole, \
    MoCohdaNegotiationModel
from mango_library.negotiation.multiobjective_cohda.mocohda_starting import MoCohdaNegotiationStarterRole
from mango_library.negotiation.termination import NegotiationTerminationParticipantRole, \
    NegotiationTerminationDetectorRole
<<<<<<< HEAD
from mango_library.negotiation.multiobjective_cohda.multiobjective_cohda import MultiObjectiveCOHDARole,\
    MultiobjectiveCohdaNegotiationStarterRole
from mango.core.container import Container
from mango.role.core import RoleAgent
=======
>>>>>>> 37ff8bfb


def store_in_db(*, db_file: str, sim_name: str, n_agents: int, targets: List[Target], n_solution_points: int,
                check_inbox_interval: float, mutate_func: Callable, pick_func: Callable,
                n_iterations: int, results: List[Dict]):
    """
    Function that creates a hdf5 file which stores the simulation configurations together with the simulation results.
    CAUTION: Any existing file with the same name as provided in 'db_file' will be overwritten
    :param db_file: The db_file with the ending '.hdf5' (e.g. 'Testfile.hdf5')
    :param sim_name: The name of the simulation (e. g. 'Schaffer_1')
    :param n_agents: The number of agents that were part of the simulation
    :param targets: The List of Targets
    :param n_solution_points: The number of SolutionPoints
    :param check_inbox_interval: The check_inbox_intervall
    :param mutate_func: The mutate function that the agents use within decide()
    :param pick_func: The pick function that the agents use within decide()
    :param n_iterations: The number of iteration of the agents within decide()
    :param results: The simulation results as returned from simulate_mo_cohda
    """

    if len(results) == 0:
        print('Cannot store anything in db as results dict is empty.')
        return

    # open the file
    with h5py.File(db_file, 'w') as f:

        # General group
        general_group = f.create_group('General infos')

        # General Infos dataset
        dtype_general = np.dtype([
            ('Name', 'S100'),
            ('n_agents', 'uint64'),
            ('n_objectives', 'uint64'),
            ('n_solution_points', 'uint64'),
            ('n_iterations', 'uint64'),
            ('msg_queue_interval', 'float64'),
            ('mutate_func', 'S100'),
            ('pick_func', 'S100'),
        ])
        data_general = np.array([(sim_name, n_agents, len(targets), n_solution_points, n_iterations,
                                  check_inbox_interval, mutate_func.__name__, pick_func.__name__)],
                                dtype=dtype_general)
        general_group.create_dataset('general_info', data=data_general)

        # Targets dataset
        dtype_targets = np.dtype([
            ('Function', 'S100'),
            ('Ref Point', 'float64')
        ])
        data_targets = np.array([(t._target_function.__doc__, t.ref_point) for t in targets], dtype=dtype_targets)
        general_group.create_dataset('targets', data=data_targets)

        # Schedules dataset
        dtype_schedules = [('aid', 'S100')]
        schedules_per_agent = results[0]['schedules']
        max_num_schedules = max([len(s) for s in schedules_per_agent.values()])

        len_of_schedules = len(list(schedules_per_agent.values())[0][0])
        for i in range(max_num_schedules):
            for j in range(len_of_schedules):
                dtype_schedules.append((f'schedule_{i}[{j}]', 'float64'))
        dtype_schedules = np.dtype(dtype_schedules)
        data_schedules = []

        for results_dict in results:
            assert schedules_per_agent == results_dict['schedules']

        for aid, sched_list in schedules_per_agent.items():
            single_point_schedules = [s[pos] for s in sched_list for pos in range(len_of_schedules)]
            missing_schedules = max_num_schedules - len(single_point_schedules)
            data_schedules.append(tuple([aid] + single_point_schedules + [np.nan] * missing_schedules))
        data_schedules = np.array(data_schedules, dtype=dtype_schedules)
        general_group.create_dataset('Schedules', data=data_schedules)

        # Results group
        results_group = f.create_group('Results')

        # Go through all results in result dict
        for sim_no, results_dict in enumerate(results):
            # General Results dataset
            sim_results_grp = results_group.create_group(f'Results_{sim_no}')
            solution_candidate = results_dict['final_memory'].solution_candidate
            dtype_general_result = np.dtype([
                ('Duration', 'float64'),
                ('Hypervolume', 'float64')
            ])
            data_general_results = np.array([(results_dict['duration'], solution_candidate.hypervolume)],
                                            dtype=dtype_general_result)
            sim_results_grp.create_dataset('general results', data=data_general_results)

            # Performance dataset
            dtype_performances = np.dtype([
                (f'Perfomace_{i}', 'float64') for i, _ in enumerate(targets)
            ])
            data_perf = np.array(sorted(solution_candidate.perf), dtype=dtype_performances)
            sim_results_grp.create_dataset('performances', data=data_perf)

            # Overlay dataset
            dtype_neighbors = [
                ('part_id', 'S100')
            ]
            max_len_of_neighbors = max(len(neighbors) for neighbors in results_dict['overlay'].values())
            for i in range(max_len_of_neighbors):
                dtype_neighbors.append((f'neighbor_{i}', 'S100'))
            dtype_neighbors = np.dtype(dtype_neighbors)
            data_neighbors = []
            for part_id, neighbors in results_dict['overlay'].items():
                num_empty_neighbors = len(dtype_neighbors) - 1 - len(neighbors)
                data_neighbors.append((part_id,) + (*neighbors,) + ((None,) * num_empty_neighbors))
            data_neighbors = np.array(data_neighbors, dtype=dtype_neighbors)
            sim_results_grp.create_dataset('overlay', data=data_neighbors)

            # Solution Points datasets
            dtype_solution_points = [('part_id', 'S100')]
            for i in range(len_of_schedules):
                dtype_solution_points.append(((f'value_{i}', 'float64')))
            dtype_solution_points = np.dtype(dtype_solution_points)

            for i, solution_point in enumerate(sorted(solution_candidate.solution_points)):
                data_solution_points = []
                for part_id, index in solution_point.idx.items():
                    data_solution_points.append((part_id,) + tuple(solution_point.cluster_schedule[index]))
                data_solution_points = np.array(data_solution_points, dtype=dtype_solution_points)
                sim_results_grp.create_dataset(f'Solutionpoint_{i}', data=data_solution_points)


async def simulate_mo_cohda_NSGA2(*, num_agents: int, targets: List[Target], num_solution_points: int,
                                  pick_func: Callable, mutate_func: Callable,
                                  num_iterations: int, check_inbox_interval: float, topology_creator: Callable = None,
                                  num_simulations: int) -> List[Dict[str, Any]]:
    """
    Function that will execute a multi-objective simulation and return a dict consisting of the results.
    :param num_agents: The number of agents
        if schedules_all_equal == True, the parameter should be a list of schedules which will then be
            assigned to all agents
        if schedules_all_equal == False, the parameter should be a list of lists of schedules. List i will then be
        assigned to agent i. So len(possible_schedules) should be equal to num_agents.
    :param schedules_all_equal: See above
    :param targets: The List of targets as defined in multiobjective_cohda.data_classes.Target
    :param num_solution_points: Number of solution points to describe the pareto frong
    :param pick_func: The pick function that all agents will use
    :param mutate_func: The mutate function that all agents will use
    :param num_iterations: The number of iterations that all agents will execute in decide()
    :param check_inbox_interval: The interval which the agents use to interpret new messages
    :param topology_creator: The method that the CoalitionInitiator uses to connect the neighbors. If it is not
            provided, the default method within the CoalitionInitiatorRole is taken
            see: .coalition.core.CoalitionInitiatorRole
    :param num_simulations: The number of simulations to execute
    :return: A List of dictionaries, each of which is structured as follows:
        'final_memory': WorkingMemory,
        'duration': float,
        'schedules': Dict[str, List[np.array]],
        'overlay': Dict[str, List[str]]
    """
    # problem, algorithm
    results = []
    possible_range = 1 / num_agents

    if topology_creator is None:
        # if no topology creator is defined, use a small world ring topology
        def build_small_world_ring_topology(unit_agents: List, k=1, w=0.3) -> dict:
            """
            Builds a small world ring topology with neighbors in a distance of k and with random neighbors with the
            probability w
            :param unit_agents:
            :param k: maximum distance of connections in the ring
            :param w: probability of random connections
            """
            neighborhood: Dict = {}

            for agent in unit_agents:
                neighborhood[agent] = []

            # create the ring
            for index, agent in enumerate(unit_agents):
                for distance in range(1, k + 1):
                    neighborhood[agent].append(unit_agents[(index - distance)])
                    neighborhood[unit_agents[(index - distance)]].append(agent)

            # create a random connections
            for index, agent in enumerate(unit_agents):
                if random.random() < w:
                    random_agent = random.choice(unit_agents)
                    if (
                            random_agent not in neighborhood[agent]
                            and random_agent != agent
                    ):
                        neighborhood[agent].append(random_agent)
                        neighborhood[random_agent].append(agent)
            return neighborhood

        topology_creator = build_small_world_ring_topology
    for _ in range(num_simulations):
        container = await Container.factory(addr=('127.0.0.2', 5555))
        agents = []  # Instance of agents
        addrs = []  # Tuples of addr, aid

        schedules_per_agent = {}  # will be filled and returned (for storing in database)
        overlay = {}  # # will be filled and returned (for storing in database)

        # create agents for negotiation
        for i in range(num_agents):
            a = RoleAgent(container)

            def provide_schedules(solution_point=None, agent_id=None):
                p = get_problem('zdt3')
                algorithm = NSGA2(pop_size=num_solution_points)

                if solution_point is None:
                    example_sum = [0. for _ in range(len(p.xl))]
                else:
                    # determine the sum of the cluster schedule
                    cluster_schedule = np.copy(solution_point.cluster_schedule)
                    # determine the schedule of the agent from the cluster schedule
                    agent_schedule = solution_point.cluster_schedule[solution_point.idx[agent_id]]
                    example_sum = [sum(entry) for entry in zip(*cluster_schedule)]
                    # abstract the partition of the agent from the overall sum
                    example_sum = [example_sum[idx] - agent_schedule[idx] for idx in range(len(example_sum))]
                    # assert that there is no entry below 0 or above 1 in the sum
                    assert all(0 <= x <= 1 for x in example_sum)

                for idx in range(len(p.xl)):
                    # adapt the lower (xl) and upper (xu) limits of the algorithm by the sum of the cluster schedule
                    # without the partition of the current agent. Therefore, the solution without the agent is
                    # considered. The new partition of the agent will be added after the optimisation.
                    p.xl[idx] = example_sum[idx]
                    p.xu[idx] = example_sum[idx] + possible_range

                # assert that the lower and upper limits between 0 and 1
                assert all(0 <= x <= 1 for x in p.xl)
                assert all(0 <= x <= 1 for x in p.xu)

                # minimize problem
                result: Result = minimize(p, algorithm)
                solution = result.X.tolist()

                # extract the actual partition of the current agent by determining what is contained in the solution
                # additionally to the previously calculated sum of the current cluster schedule
                for first_idx, sol_point in enumerate(solution):
                    for idx, single_val in enumerate(sol_point):
                        correct_value = float(single_val) - float(example_sum[idx])
                        assert 0 <= correct_value <= possible_range
                        solution[first_idx][idx] = correct_value

                solution = [np.asarray(sol) for sol in solution]
                return solution

            a.add_role(MultiObjectiveCOHDARole(
                schedule_provider=provide_schedules,
                targets=targets,
                local_acceptable_func=lambda s: True,
                num_solution_points=num_solution_points, num_iterations=num_iterations,
                check_inbox_interval=check_inbox_interval,
                pick_func=pick_func, mutate_func=mutate_func)
            )

            a.add_role(CoalitionParticipantRole())
            a.add_role(NegotiationTerminationParticipantRole())
            agents.append(a)
            addrs.append((container.addr, a.aid))

            schedules_per_agent[a.aid] = provide_schedules()
        # Controller agent will be a different agent, that is not part of the negotiation
        # Its tasks are creating a coalition and detecting the termination
        controller_agent = RoleAgent(container)
        controller_agent.add_role(NegotiationTerminationDetectorRole())
        controller_agent.add_role(CoalitionInitiatorRole(participants=addrs, details='', topic='',
                                                         topology_creator=topology_creator))
        await asyncio.wait_for(wait_for_coalition_built(agents), timeout=5)
        print('Done building a coalition.')

        # fill the overlay dictionary
        for a in agents:
            assignment = next(iter(a._agent_context.get_or_create_model(CoalitionModel)._assignments.values()))
            overlay[assignment.part_id] = [n[0] for n in assignment.neighbors]

        # start the negotiation
        start_time = time.time()
        agents[0].add_role(
            MoCohdaNegotiationStarterRole(num_solution_points=num_solution_points, target_params=None))
        await wait_for_term(controller_agent)
        end_time = time.time()
        print('Negotiation terminated.')

        # get final memory of first agent
        final_memory = next(iter(agents[0].roles[0]._cohda.values()))._memory

        # make sure all working memories are equal
        for a in agents:
            assert final_memory == next(iter(a.roles[0]._cohda.values()))._memory, \
                'Working memories of different agents are not equal.'

        # shutdown container
        await container.shutdown()

        # append results
        results.append(
            {
                'final_memory': final_memory,
                'duration': end_time - start_time,
                'schedules': schedules_per_agent,
                'overlay': overlay,
            }
        )

    return results


async def simulate_mo_cohda(*, num_agents: int, possible_schedules: List, schedules_all_equal: bool = False,
                            targets: List[Target], num_solution_points: int, pick_func: Callable, mutate_func: Callable,
                            num_iterations: int, check_inbox_interval: float, topology_creator: Callable = None,
                            num_simulations: int, ) -> List[Dict[str, Any]]:
    """
    Function that will execute a multi-objective simulation and return a dict consisting of the results.
    :param num_agents: The number of agents
    :param possible_schedules: The list of possible schedules per agent.
        if schedules_all_equal == True, the parameter should be a list of schedules which will then be
            assigned to all agents
        if schedules_all_equal == False, the parameter should be a list of lists of schedules. List i will then be
        assigned to agent i. So len(possible_schedules) should be equal to num_agents.
    :param schedules_all_equal: See above
    :param targets: The List of targets as defined in multiobjective_cohda.data_classes.Target
    :param num_solution_points: Number of solution points to describe the pareto frong
    :param pick_func: The pick function that all agents will use
    :param mutate_func: The mutate function that all agents will use
    :param num_iterations: The number of iterations that all agents will execute in decide()
    :param check_inbox_interval: The interval which the agents use to interpret new messages
    :param topology_creator: The method that the CoalitionInitiator uses to connect the neighbors. If it is not
            provided, the default method within the CoalitionInitiatorRole is taken
            see: .coalition.core.CoalitionInitiatorRole
    :param num_simulations: The number of simulations to execute
    :return: A List of dictionaries, each of which is structured as follows:
        'final_memory': WorkingMemory,
        'duration': float,
        'schedules': Dict[str, List[np.array]],
        'overlay': Dict[str, List[str]]
    """

    results = []
    if topology_creator is None:
        # if no topology creator is defined, use a small world ring topology
        def build_small_world_ring_topology(unit_agents: List, k=1, w=0.3) -> dict:
            """
            Builds a small world ring topology with neighbors in a distance of k and with random neighbors with the
            probability w
            :param unit_agents:
            :param k: maximum distance of connections in the ring
            :param w: probability of random connections
            """
            neighborhood: Dict = {}

            for agent in unit_agents:
                neighborhood[agent] = []

            # create the ring
            for index, agent in enumerate(unit_agents):
                for distance in range(1, k + 1):
                    neighborhood[agent].append(unit_agents[(index - distance)])
                    neighborhood[unit_agents[(index - distance)]].append(agent)

            # create a random connections
            for index, agent in enumerate(unit_agents):
                if random.random() < w:
                    random_agent = random.choice(unit_agents)
                    if (
                            random_agent not in neighborhood[agent]
                            and random_agent != agent
                    ):
                        neighborhood[agent].append(random_agent)
                        neighborhood[random_agent].append(agent)
            return neighborhood

        topology_creator = build_small_world_ring_topology
    for _ in range(num_simulations):
        container = await Container.factory(addr=('127.0.0.2', 5555))
        agents = []  # Instance of agents
        addrs = []  # Tuples of addr, aid

        schedules_per_agent = {}  # will be filled and returned (for storing in database)
        overlay = {}  # # will be filled and returned (for storing in database)

        # create agents for negotiation
        for i in range(num_agents):
            a = RoleAgent(container)

            def provide_schedules(index):
                # we need an inline function here, otherwise to let the lamda functions actually point to
                # different places within the list
                if not schedules_all_equal:
                    return deepcopy(lambda: possible_schedules[index])
                else:
                    return lambda: possible_schedules

            a.add_role(MultiObjectiveCOHDARole(
                schedule_provider=provide_schedules(i),
                targets=targets,
                local_acceptable_func=lambda s: True,
                num_solution_points=num_solution_points, num_iterations=num_iterations,
                check_inbox_interval=check_inbox_interval,
                pick_func=pick_func, mutate_func=mutate_func)
            )

            # Fill dictionary with schedules per agent (only import for return values for database purposes)
            schedules_per_agent[a.aid] = provide_schedules(i)()

            a.add_role(CoalitionParticipantRole())
            a.add_role(NegotiationTerminationParticipantRole(negotiation_model_class=MoCohdaNegotiationModel,
                 negotiation_message_class=MoCohdaNegotiationMessage))
            agents.append(a)
            addrs.append((container.addr, a.aid))

        # Controller agent will be a different agent, that is not part of the negotiation
        # Its tasks are creating a coalition and detecting the termination
        controller_agent = RoleAgent(container)
        controller_agent.add_role(NegotiationTerminationDetectorRole())
        controller_agent.add_role(CoalitionInitiatorRole(participants=addrs, details='', topic='',
                                                         topology_creator=topology_creator))
        await asyncio.wait_for(wait_for_coalition_built(agents), timeout=5)
        print('Done building a coalition.')

        # fill the overlay dictionary
        for a in agents:
            assignment = next(iter(a._agent_context.get_or_create_model(CoalitionModel)._assignments.values()))
            overlay[assignment.part_id] = [n[0] for n in assignment.neighbors]

        # start the negotiation
        start_time = time.time()
        agents[0].add_role(
<<<<<<< HEAD
            MultiobjectiveCohdaNegotiationStarterRole(num_solution_points=num_solution_points, target_params=None))
=======
            MoCohdaNegotiationStarterRole(num_solution_points=num_solution_points, target_params=None))
>>>>>>> 37ff8bfb
        await wait_for_term(controller_agent)
        end_time = time.time()
        print('Negotiation terminated.')

        # get final memory of first agent
        final_memory = next(iter(agents[0].roles[0].context.get_or_create_model(MoCohdaNegotiationModel).
                                 _negotiations.values()))._memory

        # make sure all working memories are equal
        for a in agents:
            assert final_memory == next(iter(a.roles[0].context.get_or_create_model(MoCohdaNegotiationModel).
                                 _negotiations.values()))._memory, \
                'Working memories of different agents are not equal.'

        # shutdown container
        await container.shutdown()

        # append results
        results.append(
            {
                'final_memory': final_memory,
                'duration': end_time - start_time,
                'schedules': schedules_per_agent,
                'overlay': overlay,
            }
        )

    return results


async def wait_for_term(controller_agent):
    # Function that will return once the first weight map of the given agent equals to one
    while (len(controller_agent.roles[0]._weight_map.values()) != 1 or
           list(controller_agent.roles[0]._weight_map.values())[0] != 1):
        await asyncio.sleep(0.05)


async def wait_for_coalition_built(agents):
    # Function that will return once the given agent has one coalition assignment
    for agent in agents:
        while len(agent._agent_context.get_or_create_model(CoalitionModel)._assignments) < 1:
            await asyncio.sleep(0.1)<|MERGE_RESOLUTION|>--- conflicted
+++ resolved
@@ -21,13 +21,6 @@
 from mango_library.negotiation.multiobjective_cohda.mocohda_starting import MoCohdaNegotiationStarterRole
 from mango_library.negotiation.termination import NegotiationTerminationParticipantRole, \
     NegotiationTerminationDetectorRole
-<<<<<<< HEAD
-from mango_library.negotiation.multiobjective_cohda.multiobjective_cohda import MultiObjectiveCOHDARole,\
-    MultiobjectiveCohdaNegotiationStarterRole
-from mango.core.container import Container
-from mango.role.core import RoleAgent
-=======
->>>>>>> 37ff8bfb
 
 
 def store_in_db(*, db_file: str, sim_name: str, n_agents: int, targets: List[Target], n_solution_points: int,
@@ -458,11 +451,7 @@
         # start the negotiation
         start_time = time.time()
         agents[0].add_role(
-<<<<<<< HEAD
-            MultiobjectiveCohdaNegotiationStarterRole(num_solution_points=num_solution_points, target_params=None))
-=======
             MoCohdaNegotiationStarterRole(num_solution_points=num_solution_points, target_params=None))
->>>>>>> 37ff8bfb
         await wait_for_term(controller_agent)
         end_time = time.time()
         print('Negotiation terminated.')
