"""
Module that holds the data classes necessary for a COHDA negotiation
"""
import json
from dataclasses import dataclass
from typing import List, Tuple, Dict, Optional, Callable, Any, Union

import numpy as np
from mango.messages.codecs import json_serializable


@dataclass(frozen=True)
class SolutionPoint:
    """
    Data structure that hold the information about one singular solution point of the parete front.
    It contains the cluster schedule, the performance (as a tuple, one per target),
    and the idx dict, mapping agent_id to the idx of the cluster schedule
    """
    cluster_schedule: np.array
    performance: Tuple[float, ...]
    idx: Dict[str, int]

    @property
    def objective_values(self):
        return self.performance

    def __hash__(self):
        cs = (self.cluster_schedule[0][0], self.cluster_schedule[0][1])
        idx = json.dumps(self.idx)
        return hash((cs, self.performance, idx))

    def __eq__(self, other):
        # TODO discuss: is idx check necessary?
        return np.array_equal(self.cluster_schedule, other.cluster_schedule) and self.performance == other.performance

@json_serializable
class SolutionCandidate:
    """
    Data structure for a solution candidate in COHDA.
    """

    def __init__(self, *, agent_id: str, schedules: Dict[str, np.array],
                 num_solution_points: int = None,
                 perf: Optional[List[Tuple[float, ...]]] = None,
                 hypervolume: Optional[float] = None) -> None:
        """
        :param agent_id: The ID of the agent that created the Candidate
        :param schedules: the schedules for each agent as dict: part_id: schedules.
        Schedules are n x m numpy array, with n being the number of cluster schedules and m the number of intervals
        :param num_solution_points: The number of cluster schedules to be included
        :param perf: The performances of this candidate as a list of tuples, each tuple represents the performances
        of the different single cluster schedules regarding the different objectives
        :param hypervolume: Hypervolume of the Candidate
        """
        self._agent_id = agent_id
        self._schedules = schedules
        self._num_solution_points = num_solution_points
        self._perf: List[Tuple[float, ...]] = perf
        self.perf = perf  # TODO this can be removed once we remove the creation of Individuals in the setter of perf
        self._hypervolume: float = hypervolume

    def __eq__(self, o: object) -> bool:
        if (not isinstance(o, SolutionCandidate) or self._agent_id != o.agent_id or self.perf != o.perf or
                self.hypervolume != o.hypervolume or set(self.schedules.keys()) != set(o.schedules.keys())):
            return False
        else:
            for k, v in self.schedules.items():
                if not np.array_equal(v, o.schedules[k]):
                    return False
            return True

    @property
    def agent_id(self) -> str:
        """Return the agent id

        :return: agent id
        """
        return self._agent_id

    @agent_id.setter
    def agent_id(self, new_id: str):
        """Set the agent id

        :param new_id: agent id
        """
        self._agent_id = new_id

    @property
    def schedules(self) -> Dict[str, np.array]:
        """Return the candidate schedule map (part_id -> schedule)

        :return: map part_id -> schedule
        """
        return self._schedules

    @property
    def num_solution_points(self) -> int:
        """
        Returns the number of cluster schedules considered in this negotiation
        :return:
        """
        return self._num_solution_points

    @property
    def solution_points(self) -> List[SolutionPoint]:
        """
        Return the candidate as list of solution points
        :return: list of SolutionPoints
        """
        solution_points = []
        idx = {k: i for i, k in enumerate(self.schedules.keys())}
        for i in range(self.num_solution_points):
            current_candidate = []
            for schedule_array in self.schedules.values():
                current_candidate.append(schedule_array[i])
            perf = self.perf[i] if self.perf else None
            solution_points.append(
                SolutionPoint(cluster_schedule=np.array(current_candidate, dtype=float), performance=perf, idx=idx)
            )
        return solution_points

    @property
    def cluster_schedules(self) -> List[np.array]:
        all_cs = []
        for i in range(self.num_solution_points):
            current_candidate = []
            for schedule_array in self.schedules.values():
                current_candidate.append(schedule_array[i])
            all_cs.append(np.array(current_candidate))
        return all_cs

    @property
    def perf(self) -> Optional[List[Tuple[float, ...]]]:
        return self._perf

    @perf.setter
    def perf(self, new_perf: List[Tuple[float, ...]]):
<<<<<<< HEAD
=======
        if new_perf is not None:
            if not self._population:
                self._population = [Individual(solution_point.cluster_schedule, perf)
                                    for solution_point, perf in zip(self.solution_points, new_perf)]

            for idx, entry in enumerate(new_perf):
                self._population[idx].objective_values = entry
>>>>>>> 8c87e94d
        self._perf = new_perf

    @property
    def hypervolume(self) -> Optional[float]:
        return self._hypervolume

    @hypervolume.setter
    def hypervolume(self, new_hypervolume: float):
        self._hypervolume = new_hypervolume

    @classmethod
    def create_from_sysconf(cls, sysconfig, agent_id: str):
        """
        Creates a new candidate based on the SystemConfiguration.
        It adds a new cluster schedule, which is based on the
        which is changed only for *agent_id* towards *new_schedules*
        :param sysconfig: the systemconfig the candidate should be based on
        :param agent_id: the agent_id which schedules should be changed. It is also the agent_id that is the creator of
        the new Candidate
        :return: A new SolutionCandidate object (without calculated performance!)
        """
        schedule_dict = {k: v.schedules for k, v in sysconfig.schedule_choices.items()}
        return cls(agent_id=agent_id, schedules=schedule_dict, perf=None, hypervolume=None,
                   num_solution_points=sysconfig.num_solution_points)


@json_serializable
class ScheduleSelections:
    """
    A selection of specific schedules
    """

    def __init__(self, schedules: np.array, counter: int) -> None:
        self._schedules = schedules
        self._counter = counter

    def __eq__(self, o: object) -> bool:
        return isinstance(o, ScheduleSelections) and self.counter == o.counter \
               and np.array_equal(self.schedules, o.schedules)

    @property
    def counter(self) -> int:
        """
        The counter of the selection
        :return: the counter
        """
        return self._counter

    @property
    def schedules(self) -> np.array:
        """
        The schedules as np.array
        :return: schedule
        """
        return self._schedules


@json_serializable
class SystemConfig:
    """
    Model for a system configuration in COHDA
    """

    def __init__(self, schedule_choices: Dict[str, ScheduleSelections], num_solution_points: int) -> None:
        self._schedule_choices = schedule_choices
        self._num_solution_points = num_solution_points

    def __eq__(self, o: object) -> bool:
        return isinstance(o, SystemConfig) and self._schedule_choices == o._schedule_choices \
               and self.num_solution_points == o.num_solution_points

    @property
    def num_solution_points(self) -> int:
        """
        Returns the number of solution points considered in this negotiation
        :return:
        """
        return self._num_solution_points

    @property
    def schedule_choices(self) -> Dict[str, ScheduleSelections]:
        """Return the schedule_choices map (part_id -> scheduleSelection)

        :return: Dict with part_id -> ScheduleSelection
        """
        return self._schedule_choices

    @property
    def cluster_schedules(self) -> List[np.array]:
        """
        Return the list of cluster schedules of the current sysconfig
        :return: the cluster schedules as List[np.array]
        """
        cluster_schedules = []
        for i in range(self.num_solution_points):
            current_cs = []
            for schedule_selection in self.schedule_choices.values():
                current_cs.append(schedule_selection.schedules[i])
            cluster_schedules.append(np.array(current_cs))
        return cluster_schedules

    def create_new_cs(self, agent_id: str, new_schedule: np.array, idx_of_base_cs: int) -> np.array:
        """
        Creates a new cluster schedule based on mutation of one existing cluster schedule
        :param agent_id: Agent which cluster schedule should be mutated
        :param new_schedule: The new schedule of the agent
        :param idx_of_base_cs: The idx of the cluster schedule that should be taken as the basis

        :return:
        """
        cs = []
        for aid, schedule_choices in self.schedule_choices.items():
            if aid == agent_id:
                cs.append(new_schedule)
            else:
                cs.append(schedule_choices.schedules[idx_of_base_cs])
        return np.array(cs)


@json_serializable
class WorkingMemory:
    """Working memory of a multi objective COHDA agent
    """

    def __init__(self, *, target_params, system_config: SystemConfig,
                 solution_candidate: SolutionCandidate):
        self._target_params = target_params
        self._system_config = system_config
        self._solution_candidate = solution_candidate

    @property
    def target_params(self):
        """Return the parameters to calculate the target functions

        :return: the target params
        """
        return self._target_params

    @target_params.setter
    def target_params(self, new_target_params):
        """
        Set the parameters for the target
        :param new_target_params: new parameters for the target
        """
        self._target_params = new_target_params

    @property
    def system_config(self) -> SystemConfig:
        """Return the system config

        :return: the believed system state
        """
        return self._system_config

    @system_config.setter
    def system_config(self, new_sysytem_config: SystemConfig):
        """

        :param new_sysytem_config:
        :return:
        """
        self._system_config = new_sysytem_config

    @property
    def solution_candidate(self) -> SolutionCandidate:
        """The current best known solution candidates for the planning

        :return: the solution candidates
        """
        return self._solution_candidate

    @solution_candidate.setter
    def solution_candidate(self, new_solution_candidate: SolutionCandidate):
        """
        Set the solution candidates
        :param: new_solution_candidate: new solution candidate
        """
        self._solution_candidate = new_solution_candidate

    def __eq__(self, o: object) -> bool:
        return (isinstance(o, WorkingMemory) and self.solution_candidate == o.solution_candidate
                and self.system_config == o.system_config and self.target_params == o.target_params)


class Target:

    def __init__(self, target_function: Union[Callable[[np.array, Any], float], Callable[[np.array], float]],
                 ref_point: float, maximize: bool = False):
        self._target_function = target_function
        self._ref_point = ref_point
        self._factor = -1 if maximize else 1

    def performance(self, cs: np.array, target_params=None) -> float:
        try:
            # try if the performance function accepts the target_params
            return self._factor * self._target_function(cs, target_params)
        except TypeError:
            # if not call the function without the target params
            return self._factor * self._target_function(cs)

    @property
    def ref_point(self) -> float:
        return self._ref_point * self._factor<|MERGE_RESOLUTION|>--- conflicted
+++ resolved
@@ -1,15 +1,17 @@
 """
 Module that holds the data classes necessary for a COHDA negotiation
 """
-import json
+
 from dataclasses import dataclass
 from typing import List, Tuple, Dict, Optional, Callable, Any, Union
 
 import numpy as np
+
 from mango.messages.codecs import json_serializable
-
-
-@dataclass(frozen=True)
+from mango_library.negotiation.multiobjective_cohda.sms_emoa.individual import Individual
+
+
+@dataclass
 class SolutionPoint:
     """
     Data structure that hold the information about one singular solution point of the parete front.
@@ -135,17 +137,8 @@
 
     @perf.setter
     def perf(self, new_perf: List[Tuple[float, ...]]):
-<<<<<<< HEAD
-=======
         if new_perf is not None:
-            if not self._population:
-                self._population = [Individual(solution_point.cluster_schedule, perf)
-                                    for solution_point, perf in zip(self.solution_points, new_perf)]
-
-            for idx, entry in enumerate(new_perf):
-                self._population[idx].objective_values = entry
->>>>>>> 8c87e94d
-        self._perf = new_perf
+            self._perf = new_perf
 
     @property
     def hypervolume(self) -> Optional[float]:
