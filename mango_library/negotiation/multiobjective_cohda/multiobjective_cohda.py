"""Module for distributed real power planning with COHDA. Contains roles, which
integrate COHDA in the negotiation system and the core COHDA-decider together with its model.
"""
import asyncio
import random
import time
import logging
from typing import Dict, List, Any, Tuple, Callable, Optional
from uuid import UUID

import numpy as np
from evoalgos.selection import HyperVolumeContributionSelection
from mango.role.api import Role

from mango_library.coalition.core import CoalitionAssignment, CoalitionModel
from mango_library.negotiation.multiobjective_cohda.cohda_messages import MoCohdaNegotiationMessage
from mango_library.negotiation.multiobjective_cohda.data_classes import SolutionCandidate, WorkingMemory, \
    SystemConfig, ScheduleSelections, Target, SolutionPoint


<<<<<<< HEAD
@json_serializable
class CohdaMessage:
    """
    Message for a COHDa negotiation.
    Contains the working memory of an agent.
    """

    def __init__(self, working_memory: WorkingMemory):
        self._working_memory = working_memory

    @property
    def working_memory(self) -> WorkingMemory:
        """Return the working memory of the sender agent

        :return: the working memory of the sender
        """
        return self._working_memory


class MultiobjectiveCohdaNegotiationStarterRole(NegotiationStarterRole):
    """
    Convienience role for starting a COHDA negotiation
    """

    def __init__(self, num_solution_points) -> None:
        """

        :param target_params: Parameter that are necessary for the agents to calculate the performance.
        Could be e.g. the target schedule.
        :param coalition_model_matcher:
        :param coalition_uuid:
        """
        super().__init__(
            lambda assignment, msg:
            CohdaMessage(WorkingMemory(
                target_params=msg.target_params,
                system_config=SystemConfig(schedule_choices={}, num_solution_points=num_solution_points),
                solution_candidate=SolutionCandidate(agent_id=assignment.part_id, schedules={},
                                                     num_solution_points=num_solution_points)))
        )


class COHDA:
=======
logger = logging.getLogger(__name__)


class MoCohdaNegotiation:
>>>>>>> 37ff8bfb
    """
    Multi Objective Cohda Negotiation
    """

    def __init__(self, *, schedule_provider,
                 is_local_acceptable: Callable,
                 part_id: str,
                 perf_func: Callable,
                 reference_point: Tuple,
                 num_iterations: int,
                 pick_func: Callable = None,
                 mutate_func: Callable = None,
                 use_fixed_ref_point: bool = True,
                 offsets: list = None):
        """

        :param schedule_provider:
        :param is_local_acceptable:
        :param part_id:
        :param perf_func:
        :param reference_point:
        :param num_iterations:
        :param pick_func:
        :param mutate_func
        :param use_fixed_ref_point
        """
        self._schedule_provider = schedule_provider
        self._is_local_acceptable = is_local_acceptable
        self._part_id = part_id
        empty_candidate = SolutionCandidate(agent_id=self._part_id,
                                            schedules={},
                                            hypervolume=float('-inf'),
                                            perf=None,
                                            num_solution_points=0)
        # create an empty working memory
        self._memory = WorkingMemory(
            target_params=None, solution_candidate=empty_candidate,
            system_config=SystemConfig(schedule_choices={}, num_solution_points=0)
        )
        self._counter = 0
        self._stopped = False   # is Ture once a StopNegotiationMessage is received for this negotiation
        # self._active is False once an iteration of the process_message_queue function has not received any message
        self._active = True
        self._perf_func = perf_func
        self._num_iterations = num_iterations
        self._pick_func = pick_func if pick_func is not None else self.pick_all_points
        self._mutate_func = mutate_func if mutate_func is not None else self.mutate_with_all_possible

        # if the fixed reference point is used, the method to calculate the reference point from the
        # hypervolume contribution selection is not used. Otherwise, the reference point will be calculated each
        # time the population is reduced.

        # Without a given ref point, it is possible to give offsets for the calculation of the reference point.
        self._selection = HyperVolumeContributionSelection(prefer_boundary_points=False, offsets=offsets)

        if use_fixed_ref_point:
            self._selection.construct_ref_point = self.construct_ref_point
            self._selection.sorting_component.hypervolume_indicator.reference_point = reference_point
            self._ref_point = reference_point
        else:
            self._ref_point = None

    @property
    def active(self) -> bool:
        """Is seen as active

        :return: True if active, False otherwise
        """
        return self._active

    @active.setter
    def active(self, is_active) -> None:
        """Set is active
        :param is_active: active
        """
        self._active = is_active

    @property
    def stopped(self) -> bool:
        """
        Is seen as stopped
        :return: True if stopped, False otherwise
        """
        return self._stopped

    @stopped.setter
    def stopped(self, is_stopped) -> None:
        """
        Set is stopped
        :param is_stopped: stopped
        """
        self._stopped = is_stopped

    def construct_ref_point(self, solution_points, offsets=None):
        """
        Method to construct the reference point according to the given solution points.
        """
        # In this case, the reference point is given, but a possible solution calculation could be placed here
        return self._ref_point

    @staticmethod
    def pick_all_points(solution_points: List[SolutionPoint]) -> List[SolutionPoint]:
        """
        Function that picks all solution points
        :param solution_points:
        :return:
        """
        return solution_points

    @staticmethod
    def pick_random_point(solution_points: List[SolutionPoint]) -> List[SolutionPoint]:
        """
        Function that picks one random point
        :param solution_points:
        :return:
        """
        return [random.choice(solution_points)]

    @staticmethod
    def mutate_with_one_random(solution_points: List[SolutionPoint], schedule_creator, agent_id) \
            -> List[SolutionPoint]:
        """
        Function that mutates each solution point with one random schedule that is different from the original
        :param solution_points:
        :param schedule_creator:
        :param agent_id:
        :return:
        """
        schedules = schedule_creator()
        if len(schedules) > 1:
            new_solution_points = []
            for solution_point in solution_points:
                schedule_before = solution_point.cluster_schedule[solution_point.idx[agent_id]]
                new_schedule = random.choice(schedules)
                while new_schedule == schedule_before:
                    new_schedule = random.choice(schedules)
                new_cs = np.copy(solution_point.cluster_schedule)
                new_cs[solution_point.idx[agent_id]] = new_schedule
                new_solution_points.append(SolutionPoint(cluster_schedule=new_cs, idx=solution_point.idx))
            return new_solution_points

        else:
            return solution_points

    @staticmethod
    def mutate_NSGA2(solution_points: List[SolutionPoint], schedule_creator, agent_id) \
            -> List[SolutionPoint]:
        """
        Function that mutates a solution point with all possible schedules
        :param solution_points:
        :param schedule_creator:
        :param agent_id:
        :return:
        """
        new_solution_points = []
        # TODO @EFR here I have just iterated over each solution point, you could also optimize all
        #  solution points at once
        for solution_point in solution_points:
            new_schedules = schedule_creator(solution_point=solution_point, agent_id=agent_id)
            for new_schedule in new_schedules:
                new_cs = np.copy(solution_point.cluster_schedule)
                new_cs[solution_point.idx[agent_id]] = new_schedule
                new_solution_points.append(SolutionPoint(cluster_schedule=new_cs,
                                                         idx=solution_point.idx))
        return new_solution_points

    @staticmethod
    def mutate_with_all_possible(solution_points: List[SolutionPoint], schedule_creator, agent_id) \
            -> List[SolutionPoint]:
        """
        Function that mutates a solution point with all possible schedules
        :param solution_points:
        :param schedule_creator:
        :param agent_id:
        :return:
        """
        possible_schedules = schedule_creator()
        new_solution_points = []
        for solution_point in solution_points:
            for new_schedule in possible_schedules:
                new_cs = np.copy(solution_point.cluster_schedule)
                new_cs[solution_point.idx[agent_id]] = new_schedule
                new_solution_points.append(SolutionPoint(cluster_schedule=new_cs,
                                                         idx=solution_point.idx))
        return new_solution_points

    def handle_cohda_msgs(self, messages: List[WorkingMemory]) -> Optional[WorkingMemory]:
        """
        This called by the COHDARole. It takes a List of COHDA messages, executes perceive, decide, act and returns
        a CohdaMessage in case the working memory has changed and None otherwise
        :param messages: The list of received CohdaMessages
        :return: The message to be sent to the neighbors, None if no message has to be sent
        """

        old_sysconf = self._memory.system_config
        old_candidate = self._memory.solution_candidate

        # perceive
        sysconf, candidate = self._perceive(messages)
        # t_after_perceive = time.time()
        # print(f'Perceive took {round(t_after_perceive - t_handle_start, 3)} seconds')
        # decide
        if sysconf is not old_sysconf or candidate is not old_candidate:
            sysconf, candidate = self._decide(sysconfig=sysconf, candidate=candidate)
            # t_after_decide = time.time()
            # print(f'Decide took {round(t_after_decide - t_after_perceive, 3)} seconds')
            # act
            new_wm = self._act(new_sysconfig=sysconf, new_candidate=candidate)
            # t_after_act = time.time()
            # print(f' Act took {round(t_after_act - t_after_decide, 3)} seconds')
            return new_wm
        else:
            return None

    def _perceive(self, messages: List[WorkingMemory]) -> Tuple[SystemConfig, SolutionCandidate]:
        """
        Updates the current knowledge
        :param messages: The List of received CohdaMessages
        :return: a tuple of SystemConfig, Candidate as a result of perceive
        """
        current_sysconfig = None
        current_candidate = None
        for working_memory in messages:
            if self._memory.target_params is None:
                # get target parameters if not known
                self._memory.target_params = working_memory.target_params

            if current_sysconfig is None or current_candidate is None:
                if self._part_id not in self._memory.system_config.schedule_choices:
                    # if you have not yet selected any schedule in the sysconfig, choose any to start with
                    schedule_choices = self._memory.system_config.schedule_choices
                    num_solution_points = working_memory.system_config.num_solution_points
                    initial_schedules = self._schedule_provider()
                    num_initial_schedules = len(initial_schedules)
                    initial_schedules = [initial_schedules[n % num_initial_schedules] for n in
                                         range(num_solution_points)]

                    schedule_choices[self._part_id] = ScheduleSelections(
                        np.array(initial_schedules), self._counter + 1)
                    self._counter += 1
                    # we need to create a new class of Systemconfig so the updates are recognized in handle_cohda_msgs()
                    current_sysconfig = SystemConfig(schedule_choices=schedule_choices,
                                                     num_solution_points=num_solution_points)

                    if self._part_id not in self._memory.solution_candidate.schedules:
                        # if you have not yet selected any schedule in the sysconfig, choose any to start with
                        schedules = self._memory.solution_candidate.schedules
                        schedules[self._part_id] = np.array(initial_schedules)
                        # we need to create a new class of SolutionCandidate so the updates are
                        # recognized in handle_cohda_msgs()
                        current_candidate = SolutionCandidate(agent_id=self._part_id, schedules=schedules,
                                                              num_solution_points=num_solution_points)
                        current_candidate.perf = self._perf_func(current_candidate.cluster_schedules,
                                                                 self._memory.target_params)

                        performances = current_candidate.perf
                        current_candidate.hypervolume = self.get_hypervolume(performances,
                                                                             current_candidate.solution_points)
                else:
                    current_sysconfig = self._memory.system_config

                if current_candidate is None:
                    current_candidate = self._memory.solution_candidate

            new_sysconf = working_memory.system_config
            new_candidate = working_memory.solution_candidate

            # Merge new information into current_sysconfig and current_candidate
            current_sysconfig = self._merge_sysconfigs(sysconfig_i=current_sysconfig, sysconfig_j=new_sysconf)
            current_candidate = self._merge_candidates(
                candidate_i=current_candidate, candidate_j=new_candidate, agent_id=self._part_id,
                perf_func=self._perf_func, target_params=self._memory.target_params)

        return current_sysconfig, current_candidate

    def _decide(self, sysconfig: SystemConfig, candidate: SolutionCandidate) -> Tuple[SystemConfig, SolutionCandidate]:
        """
        Check whether a better SolutionCandidate can be created based on the current state of the negotiation
        :param sysconfig: Current SystemConfig
        :param candidate: Current SolutionCandidate
        :return: Tuple of SystemConfig, SolutionCandidate. Unchanged to parameters if no new SolutionCandidate was
        found. Else it consists of the new SolutionCandidate and an updated SystemConfig
        """
        # t_start_decide = time.time()
        current_best_candidate = candidate

        for iteration in range(self._num_iterations):
            candidate_from_sysconfig: SolutionCandidate = \
                SolutionCandidate.create_from_sysconf(sysconfig=sysconfig, agent_id=self._part_id)
            candidate_from_sysconfig.perf = self._perf_func(candidate_from_sysconfig.cluster_schedules,
                                                            self._memory.target_params)
            all_solution_points = candidate_from_sysconfig.solution_points

            # pick solution points to mutate
            solution_points_to_mutate = self._pick_func(solution_points=candidate_from_sysconfig.solution_points)

            # execute mutate for all solution points
            # add new solution points to list of all solution points
            new_solution_points = self._mutate_func(
                solution_points=solution_points_to_mutate, agent_id=self._part_id,
                schedule_creator=self._schedule_provider)

            for new_point in new_solution_points:
                new_perf = self._perf_func([new_point.cluster_schedule], self._memory.target_params)[0]
                new_point.performance = new_perf

            all_solution_points.extend(new_solution_points)

            # t_after_point_creation = time.time()
            # print(f'Creating all points took {round(t_after_point_creation - t_start_decide, 3)} seconds.')

            population_set = set(all_solution_points)
            num_unique_solution_points = len(population_set)

            if num_unique_solution_points > candidate.num_solution_points:
                diff = len(all_solution_points) - num_unique_solution_points
                if diff < candidate.num_solution_points:
                    # choose forward-greedy, because if there are less enough unique points than the difference between
                    # all solution points and the number to reduce to, with "backward-greedy", more solution points
                    # will be deleted and the number of solution points after reduce_to is smaller than
                    # candidate.num_solution_points
                    self._selection.selection_variant = "forward-greedy"
                self._selection.reduce_to(population=all_solution_points, number=candidate.num_solution_points)
                # reset selection variant
                self._selection.selection_variant = "auto"
            else:
                indices = [idx for idx, val in enumerate(all_solution_points) if val in all_solution_points[:idx]]
                for idx in reversed(indices):
                    if len(all_solution_points) > candidate.num_solution_points:
                        del all_solution_points[idx]
                    else:
                        break

            # t_after_recuction = time.time()
            # print(f'Reducing all points took {round(t_after_recuction - t_after_point_creation, 3)} seconds.')

            # calculate hypervolume of new front
            new_hyper_volume = self.get_hypervolume(performances=[ind.objective_values for ind in all_solution_points],
                                                    population=all_solution_points)

            # sorted_perfs = sorted([(round(ind.objective_values[0], 2),
            #                         round(ind.objective_values[1], 2)) for ind in all_solution_points],
            #                       key=lambda l: l[0])
            # print(f'Candidate after decide:\nPerformance: {sorted_perfs}\nHypervolume: {round(new_hyper_volume, 4)}')

            # if new is better than current, exchange current
            if new_hyper_volume > current_best_candidate.hypervolume:
                idx = solution_points_to_mutate[0].idx
                new_schedule_dict = {aid: [] for aid in idx.keys()}
                new_perf = []
                for individual in all_solution_points:
                    new_perf.append(individual.objective_values)
                    for aid, cs_idx in idx.items():
                        new_schedule_dict[aid].append(individual.cluster_schedule[cs_idx])
                for aid in idx.keys():
                    new_schedule_dict[aid] = np.array(new_schedule_dict[aid])

                current_best_candidate = SolutionCandidate(schedules=new_schedule_dict, hypervolume=new_hyper_volume,
                                                           perf=new_perf, agent_id=self._part_id,
                                                           num_solution_points=candidate.num_solution_points)

            # change own schedules choices in sysconf if they differ from candidate
            schedules_in_candidate = current_best_candidate.schedules.get(self._part_id, None)
            schedule_choices_in_sysconfig = sysconfig.schedule_choices.get(self._part_id, None)
            if schedule_choices_in_sysconfig is None or \
                    not np.array_equal(schedules_in_candidate, schedule_choices_in_sysconfig.schedules):
                # update Sysconfig if your schedule in the current sysconf is different to the one in the candidate
                sysconfig.schedule_choices[self._part_id] = ScheduleSelections(
                    schedules=schedules_in_candidate, counter=self._counter + 1)
                # update counter
                self._counter += 1

        return sysconfig, current_best_candidate

    def _act(self, new_sysconfig: SystemConfig, new_candidate: SolutionCandidate) -> WorkingMemory:
        """
        Stores the new SystemConfig and SolutionCandidate in Memory and returns the COHDA message that should be sent
        :param new_sysconfig: The SystemConfig as a result from perceive and decide
        :param new_candidate: The SolutionCandidate as a result from perceive and decide
        :return: The COHDA message that should be sent
        """
        # update memory
        self._memory.system_config = new_sysconfig
        self._memory.solution_candidate = new_candidate
        # return memory
        return self._memory

    @staticmethod
    def _merge_sysconfigs(sysconfig_i: SystemConfig, sysconfig_j: SystemConfig):
        """
        Merge *sysconf_i* and *sysconf_j* and return the result.

        Returns a merged systemconfig. If the sysconfig_i remains unchanged, the same instance of sysconfig_i is
        returned, otherwise a new object is created.
        """

        sysconfig_i_schedules: Dict[str, ScheduleSelections] = sysconfig_i.schedule_choices
        sysconfig_j_schedules: Dict[str, ScheduleSelections] = sysconfig_j.schedule_choices
        key_set_i = set(sysconfig_i_schedules.keys())
        key_set_j = set(sysconfig_j_schedules.keys())

        new_sysconfig: Dict[str, ScheduleSelections] = {}
        modified = False

        for i, a in enumerate(sorted(key_set_i | key_set_j)):
            # An a might be in key_set_i, key_set_j or in both!
            if a in key_set_i and \
                    (a not in key_set_j or sysconfig_i_schedules[a].counter >= sysconfig_j_schedules[a].counter):
                # Use data of sysconfig_i
                schedule_selections = sysconfig_i_schedules[a]
            else:
                # Use data of sysconfig_j
                schedule_selections = sysconfig_j_schedules[a]
                modified = True

            new_sysconfig[a] = schedule_selections

        if modified:
            sysconf = SystemConfig(new_sysconfig, num_solution_points=sysconfig_i.num_solution_points)
        else:
            sysconf = sysconfig_i

        return sysconf

    def get_hypervolume(self, performances, population=None):
        if self._selection.sorting_component.reference_point is None:
            reference_point = self._selection.construct_ref_point(population, self._selection.offsets)
            self._selection.sorting_component.reference_point = reference_point
            self._ref_point = reference_point

        return self._selection.sorting_component.hypervolume_indicator. \
            assess_non_dom_front(performances)

    def _merge_candidates(self, candidate_i: SolutionCandidate, candidate_j: SolutionCandidate, agent_id: str,
                          perf_func, target_params=None):
        """
        Merge *candidate_i* and *candidate_j* and return the result.

        Returns a merged Candidate. If the scandidate_i remains unchanged, the same instance of candidate_i is
        returned, otherwise a new object is created with agent_id as candidate.agent_id
        :param candidate_i: First Candidate
        :param candidate_j: Second Candidate
        :param agent_id: Id of the agent that executes merge
        :param perf_func: Performance Function
        :return: An Instance of SolutionCandidate
        """

        key_set_i = set(candidate_i.schedules.keys())
        key_set_j = set(candidate_j.schedules.keys())

        candidate = candidate_i  # Default candidate is *i*

        if key_set_i < key_set_j:
            # Use *j* if *K_i* is a true subset of *K_j*
            candidate = candidate_j

        elif key_set_i == key_set_j:

            # Compare the performance if the key_sets are equal
            if candidate_j.hypervolume > candidate_i.hypervolume:
                # Choose *j* if it performs better
                candidate = candidate_j

            elif candidate_j.hypervolume == candidate_i.hypervolume:
                # If both perform equally well, order them by agent_name
                if candidate_j.agent_id < candidate_i.agent_id:
                    candidate = candidate_j

        # Key sets are not equal and key_set_i is NOT a true subset of key_set_j
        elif key_set_j - key_set_i:
            # If there are elements in key_set_j but not in key_set_i,
            # update *candidate_i*

            new_candidate: Dict[str, np.array] = {}
            for a in set(key_set_i | key_set_j):
                if a in key_set_i:
                    data = candidate_i.schedules[a]
                else:
                    data = candidate_j.schedules[a]
                new_candidate[a] = data

            # create new candidate
            candidate = SolutionCandidate(schedules=new_candidate,
                                          agent_id=agent_id, perf=None,
                                          hypervolume=None,
                                          num_solution_points=candidate_i.num_solution_points)
            # calculate and set perf
            candidate.perf = perf_func(candidate.cluster_schedules, target_params=target_params)
            # calculate and set hypervolume
            candidate.hypervolume = self.get_hypervolume(candidate.perf, candidate.solution_points)

        return candidate


class MultiObjectiveCOHDARole(Role):
    """Negotiation role for COHDA.
    """

    def __init__(self, *, schedule_provider, targets: List[Target], num_solution_points: int,
                 local_acceptable_func=None, check_inbox_interval: float = 0.1,
                 pick_func=None, mutate_func=None, num_iterations: int = 1,
                 use_fixed_ref_point: bool = True, offsets: list = None):
        super().__init__()

        self._schedule_provider = schedule_provider
        print("schedules:", schedule_provider())
        self._is_local_acceptable = local_acceptable_func if local_acceptable_func is not None else lambda x: True
        self._perf_functions = [target.performance for target in targets]
        self._reference_point = tuple(
            [target.ref_point for target in targets])
        if self._reference_point is None or not use_fixed_ref_point:
            self._use_fixed_ref_point = False
        else:
            self._use_fixed_ref_point = True
        self._offsets = offsets
        self._num_solution_points = num_solution_points
        self._cohda_msg_queues = {}
        self._cohda_tasks: Dict[UUID, asyncio.Task] = {}          # stores the tasks that process the inbox
        self._num_iterations = num_iterations
        self._check_inbox_interval = check_inbox_interval
        self._pick_func = pick_func
        self._mutate_func = mutate_func

    def setup(self):
        # negotiation message
        self.context.subscribe_message(self, self.handle_neg_msg,
                                       lambda c, _: isinstance(c, MoCohdaNegotiationMessage))

    def create_cohda(self, part_id: str):
        """
        Create an instance of COHDA.
        :param part_id: participant id
        :return: COHDA object
        """

        return MoCohdaNegotiation(schedule_provider=self._schedule_provider,
                                  is_local_acceptable=self._is_local_acceptable,
                                  part_id=part_id,
                                  reference_point=self._reference_point,
                                  perf_func=self._perf_func,
                                  num_iterations=self._num_iterations,
                                  pick_func=self._pick_func,
                                  mutate_func=self._mutate_func,
                                  use_fixed_ref_point=self._use_fixed_ref_point,
                                  offsets=self._offsets)

    def _perf_func(self, cluster_schedules: List[np.array], target_params) -> List[Tuple]:
        """

        :param cluster_schedules:
        :return:
        """
        performances = []
        for cs in cluster_schedules:
            perf_of_current = []
            for perf_func in self._perf_functions:
                perf_of_current.append(perf_func(cs, target_params))
            performances.append(tuple(perf_of_current))

        return performances

    async def on_stop(self) -> None:
        """
        Will be called once the agent is shutdown
        """
        # cancel all cohda tasks
        for task in self._cohda_tasks.values():
            task.cancel()
            try:
                await task
            except asyncio.CancelledError:
                pass

    def handle_neg_msg(self,
                       content: MoCohdaNegotiationMessage,
                       meta: Dict[str, Any]):

        # check if there is a Coalition with the coalition_ID
        if not self.context.get_or_create_model(CoalitionModel).exists(content.coalition_id):
            logger.warning(f'Received a CohdaNegotiationMessage with the coalition_id {content.coalition_id}'
                           f'but there is no such Coalition known.')
            return

        # get coalition_assignment
        coalition_assignment: CoalitionAssignment = self.context.get_or_create_model(
            CoalitionModel).by_id(content.coalition_id)

        # get negotiation model
        cohda_negotiation_model: MoCohdaNegotiationModel = self.context.get_or_create_model(MoCohdaNegotiationModel)
        if not cohda_negotiation_model.exists(content.negotiation_id):
            cohda_negotiation_model.add(
                negotiation_id=content.negotiation_id,
                cohda_negotiation=self.create_cohda(part_id=coalition_assignment.part_id))

        cohda_negotiation = cohda_negotiation_model.by_id(negotiation_id=content.negotiation_id)

        # add message to the queue if negotiation is not stopped
        if not cohda_negotiation.stopped:
            if content.negotiation_id in self._cohda_msg_queues.keys():
                cohda_negotiation.active = True
                self._cohda_msg_queues[content.negotiation_id].append(content.working_memory)
            else:
                self._cohda_msg_queues[content.negotiation_id] = [content.working_memory]
                self._cohda_tasks[content.negotiation_id] = self.context.schedule_periodic_task(
                    self.get_process_msg_queue_coro(
                            cohda_negotiation=cohda_negotiation, negotiation_id=content.negotiation_id,
                            coalition_assignment=coalition_assignment),
                    delay=self._check_inbox_interval)

    def get_process_msg_queue_coro(self, cohda_negotiation: MoCohdaNegotiation, coalition_assignment: CoalitionAssignment,
                                   negotiation_id: UUID):
        """
        Method that returns a coroutine that process a message queue of a specific COHDA negotiation.
        :param cohda_negotiation: the COHDA instance
        :param coalition_assignment: the corresponding coalition assignment
        :param negotiation_id: the corresponding negotiation ID
        :return: a coroutine without arguments that can be scheduled as periodic task
        """

        async def process_msg():
            if len(self._cohda_msg_queues[negotiation_id]) > 0 and not cohda_negotiation.stopped:
                # get queue
                cohda_message_queue, self._cohda_msg_queues[negotiation_id] = \
                    self._cohda_msg_queues[negotiation_id], []

                wm_to_send = cohda_negotiation.handle_cohda_msgs(cohda_message_queue)

                if wm_to_send is not None:
                    # send message to all neighbors
                    for neighbor in coalition_assignment.neighbors:
                        self.context.schedule_instant_task(self.context.send_acl_message(
                            content=MoCohdaNegotiationMessage(
                                negotiation_id=negotiation_id,
                                coalition_id=coalition_assignment.coalition_id,
                                working_memory=wm_to_send,
                            ),
                            receiver_addr=neighbor[1], receiver_id=neighbor[2],
                            acl_metadata={'sender_addr': self.context.addr, 'sender_id': self.context.aid})
                        )

            else:
                # set the negotiation as inactive as no message has arrived
                cohda_negotiation.active = False

        return process_msg


class MoCohdaNegotiationModel:
    """Model for storing all metadata regarding negotiations
    """

    def __init__(self) -> None:
        self._negotiations: Dict[UUID, MoCohdaNegotiation] = {}

    def by_id(self, negotiation_id: UUID) -> MoCohdaNegotiation:
        """Get a negotiation by id
        :param negotiation_id: id of the negotiation
        :return: the negotiation
        """
        return self._negotiations[negotiation_id]

    def exists(self, negotiation_id: UUID) -> bool:
        """Checks whether a negotiation exists
        :param negotiation_id: id of the negotiation
        :return: True if it exists, False otherwise
        """
        return negotiation_id in self._negotiations.keys()

    def add(self, negotiation_id: UUID, cohda_negotiation: MoCohdaNegotiation):
        """Add a concrete negotiation
        :param negotiation_id: the UUID of the negotiation
        :param cohda_negotiation: the cohda negotiation object
        """
        self._negotiations[negotiation_id] = cohda_negotiation


class MoCohdaSolutionModel:
    def __init__(self) -> None:
        self._final_schedules: Dict[UUID, np.array] = {}

    def by_id(self, negotiation_id: UUID) -> np.array:
        """Get a solution of a negotiation by id
        :param negotiation_id: id of the negotiation
        :return: the negotiation
        """
        return self._final_schedules[negotiation_id]

    def exists(self, negotiation_id: UUID) -> bool:
        """Checks whether a final schedule exists
        :param negotiation_id: id of the negotiation
        :return: True if it exists, False otherwise
        """
        return negotiation_id in self._final_schedules.keys()

    def add(self, negotiation_id: UUID, final_schedule: np.array):
        """Add a concrete negotiation solution
        :param negotiation_id: the UUID of the negotiation
        :param final_schedule: the final schedule for the agent
        """
        self._final_schedules[negotiation_id] = final_schedule<|MERGE_RESOLUTION|>--- conflicted
+++ resolved
@@ -18,56 +18,10 @@
     SystemConfig, ScheduleSelections, Target, SolutionPoint
 
 
-<<<<<<< HEAD
-@json_serializable
-class CohdaMessage:
-    """
-    Message for a COHDa negotiation.
-    Contains the working memory of an agent.
-    """
-
-    def __init__(self, working_memory: WorkingMemory):
-        self._working_memory = working_memory
-
-    @property
-    def working_memory(self) -> WorkingMemory:
-        """Return the working memory of the sender agent
-
-        :return: the working memory of the sender
-        """
-        return self._working_memory
-
-
-class MultiobjectiveCohdaNegotiationStarterRole(NegotiationStarterRole):
-    """
-    Convienience role for starting a COHDA negotiation
-    """
-
-    def __init__(self, num_solution_points) -> None:
-        """
-
-        :param target_params: Parameter that are necessary for the agents to calculate the performance.
-        Could be e.g. the target schedule.
-        :param coalition_model_matcher:
-        :param coalition_uuid:
-        """
-        super().__init__(
-            lambda assignment, msg:
-            CohdaMessage(WorkingMemory(
-                target_params=msg.target_params,
-                system_config=SystemConfig(schedule_choices={}, num_solution_points=num_solution_points),
-                solution_candidate=SolutionCandidate(agent_id=assignment.part_id, schedules={},
-                                                     num_solution_points=num_solution_points)))
-        )
-
-
-class COHDA:
-=======
 logger = logging.getLogger(__name__)
 
 
 class MoCohdaNegotiation:
->>>>>>> 37ff8bfb
     """
     Multi Objective Cohda Negotiation
     """
@@ -573,7 +527,6 @@
         super().__init__()
 
         self._schedule_provider = schedule_provider
-        print("schedules:", schedule_provider())
         self._is_local_acceptable = local_acceptable_func if local_acceptable_func is not None else lambda x: True
         self._perf_functions = [target.performance for target in targets]
         self._reference_point = tuple(
