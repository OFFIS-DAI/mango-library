--- conflicted
+++ resolved
@@ -17,19 +17,12 @@
 from typing import Dict, Any, Union, Optional, Set, Tuple, Callable, List
 from uuid import UUID
 
-from mango.messages.codecs import json_serializable
-from mango.role.api import Role
-
-from mango_library.negotiation.cohda.cohda_messages import CohdaNegotiationMessage
+from .cohda.cohda_negotiation import CohdaNegotiationModel
 from .cohda.cohda_messages import StopNegotiationMessage
-from .cohda.cohda_negotiation import CohdaNegotiationModel
 from ..coalition.core import CoalitionModel, CoalitionAssignment
-<<<<<<< HEAD
 from mango_library.negotiation.cohda.cohda_messages import CohdaNegotiationMessage
 from mango import Role
 from mango.messages.codecs import json_serializable
-=======
->>>>>>> 80d77fcf
 
 
 @json_serializable
@@ -246,12 +239,8 @@
         if 'sender_addr' in meta and 'sender_id' in meta:
             sender_addr = meta['sender_addr']
             if isinstance(sender_addr, list):
-<<<<<<< HEAD
-                sender_addr = tuple(sender_addr)  # so we can check if it is equal to our keys in the dict
-=======
                 sender_addr = tuple(sender_addr)
 
->>>>>>> 80d77fcf
             if neg_id not in self._participant_map:
                 self._participant_map[neg_id] = set()
             self._participant_map[neg_id].add((sender_addr, meta['sender_id']))
