"""Module, which implements a simple termination detection for negotiations. Here Huangs
detection algorithm is used (10.1109/ICDCS.1989.37933).

It requires the distributed negotiation to have some kind of controller agent. In general
this can often be the initiator.

Roles:
* :class:`NegotiationTerminationRole`: role for the participants, hooks into sending messages,
                                       adding the weight value

Messages:
* :class:`TerminationMessage`: this message will be sent to the controller, when an agent
considers itself as inactive.
"""
import asyncio
from fractions import Fraction
<<<<<<< HEAD
from typing import Dict, Any, Union, Optional, Set, Tuple
from uuid import UUID

=======
from typing import Dict, Any, Union, Optional, Set, Tuple, Callable, List
from uuid import UUID

from .cohda.cohda_negotiation import CohdaNegotiationModel
from .cohda.cohda_messages import StopNegotiationMessage
from ..coalition.core import CoalitionModel, CoalitionAssignment
from mango_library.negotiation.cohda.cohda_messages import CohdaNegotiationMessage
from mango.role.api import Role
>>>>>>> 3d60751e
from mango.messages.codecs import json_serializable
from mango.role.api import Role

from .core import NegotiationModel
from ..coalition.core import CoalitionModel


@json_serializable
class TerminationMessage:
    """Message for sending the remaining weight to the controller
    """

    def __init__(self, weight: Fraction, coalition_id: UUID, negotiation_id: UUID) -> None:
        self._weight = weight
        self._coalition_id = coalition_id
        self._negotiation_id = negotiation_id

    @property
    def weight(self) -> Fraction:
        """Return the remaining weight

        :return: remaining weight
        """
        return self._weight

    @property
    def coalition_id(self) -> UUID:
        """Return the coalition id the negotiation is referring to

        :return: the coalition id
        """
        return self._coalition_id

    @property
    def negotiation_id(self) -> UUID:
        """Return the negotiation id

        :return: the negotiation id
        """
        return self._negotiation_id


@json_serializable
class InformAboutTerminationMessage:
    """
<<<<<<< HEAD

    def __init__(self, negotiation_id: UUID) -> None:
=======
    Message that informs an agent that a negotiation should be stopped.
    """
    def __init__(self, negotiation_id: UUID, participants: List[Tuple]) -> None:
>>>>>>> 3d60751e
        self._negotiation_id = negotiation_id
        self._participants = participants

    @property
    def negotiation_id(self) -> UUID:
        """Return the negotiation id

        :return: the negotiation id
        """
        return self._negotiation_id

    @property
    def participants(self) -> List[Tuple]:
        """Return the list of participants as tuple (addr, aid)

        :return: the participants
        """
        return self._participants


class NegotiationTerminationParticipantRole(Role):
    """Role for negotiation participants. Will add the weight attribute to every
    coalition related message send.
    """

    def __init__(self, negotiation_model_class=CohdaNegotiationModel,
                 negotiation_message_class=CohdaNegotiationMessage):
        super().__init__()
        self._negotiation_message_class = negotiation_message_class
        self._negotiation_model_class = negotiation_model_class
        self._negotiation_model = None  # will be defined in setup(), once the context exists
        self._weight_map: Dict[UUID, Fraction] = {}
        self._termination_check_tasks: Dict[UUID, asyncio.Task] = {}

    def setup(self):
        super().setup()
        self._negotiation_model = self.context.get_or_create_model(self._negotiation_model_class)
        self.context.subscribe_send(self, self.on_send)
<<<<<<< HEAD
        self.context.subscribe_message(self, self.handle_msg_start,
                                       lambda c, _: (hasattr(c, 'negotiation_id')
                                                     and not isinstance(c, TerminationMessage)
                                                     and not isinstance(c, TerminationInformationMessage)),
                                       priority=float('-inf'))
=======
        self.context.subscribe_message(self, self.handle_neg_msg,
                                       lambda c, _: isinstance(c, self._negotiation_message_class))
>>>>>>> 3d60751e

    def on_send(self, content,
                receiver_addr: Union[str, Tuple[str, int]], *,
                receiver_id: Optional[str] = None,
                create_acl: bool = False,
                acl_metadata: Optional[Dict[str, Any]] = None,
                mqtt_kwargs: Dict[str, Any] = None):
        """Add the weight to every coalition related message

        :param content: content of the message
        :param receiver_addr: address
        :param receiver_id: id of the receiver. Defaults to None.
        :param create_acl: If you want to wrap the message in an ACL. Defaults to False.
        :param acl_metadata: ACL meta data. Defaults to None.
        :param mqtt_kwargs: Args for MQTT. Defaults to None.
        """
        if isinstance(content, self._negotiation_message_class):

            if content.negotiation_id not in self._weight_map:
                self._weight_map[content.negotiation_id] = Fraction(0, 1)
            if not hasattr(content, 'message_weight') or content.message_weight is None:
                content.message_weight = self._weight_map[content.negotiation_id] / 2
            self._weight_map[content.negotiation_id] /= 2

<<<<<<< HEAD
    def handle_msg_start(self, content, _: Dict[str, Any]) -> None:
=======
    def handle_neg_msg(self, content, _: Dict[str, Any]) -> None:
>>>>>>> 3d60751e
        """Check whether a coalition related message has been received and manipulate the internal
        weight accordingly. Setup a conditional task that checks for termination.

        :param content: the incoming neogtiation message
        :param _: the meta data
        """
        if content.negotiation_id in self._weight_map:
            self._weight_map[content.negotiation_id] += content.message_weight
        else:
            self._weight_map[content.negotiation_id] = content.message_weight

        coalition_assignment: CoalitionAssignment = \
            self.context.get_or_create_model(CoalitionModel).by_id(content.coalition_id)

        term_detector = coalition_assignment.controller_agent_addr, coalition_assignment.controller_agent_id

        def _check_weight_condition() -> bool:
            """
            Function that checks whether the negotiation has 'probably' terminated.
            :return: boolean
            """
            return (not self._negotiation_model.by_id(negotiation_id=content.negotiation_id).active and
                    self._weight_map[content.negotiation_id] != 0)

        if (content.negotiation_id not in self._termination_check_tasks or
                self._termination_check_tasks[content.negotiation_id].done()):
            # create a new conditional task that checks for termination
            self._termination_check_tasks[content.negotiation_id] = self.context.schedule_conditional_task(
                self._send_weight(term_detector, content),
                condition_func=_check_weight_condition)

    async def _send_weight(self, termination_detector: Tuple, content):
        """
        Sends the current weight to the termination controller
        :param termination_detector: Address (addr, aid) of the termination detector that should receive the
        weight message
        :param content: The NeogotiationMessage

        """
        # store weight
        current_weight = self._weight_map[content.negotiation_id]
        # reset weight
        self._weight_map[content.negotiation_id] = Fraction(0, 1)
        # Send weight
        await(self.context.send_acl_message(
            content=TerminationMessage(current_weight, content.coalition_id, content.negotiation_id),
            receiver_addr=termination_detector[0],
            receiver_id=termination_detector[1],
            acl_metadata={'sender_addr': self.context.addr, 'sender_id': self.context.aid}
        ))


class NegotiationTerminationDetectorRole(Role):
    """

    """
<<<<<<< HEAD

    def __init__(self, on_termination=None):
=======
    def __init__(self, on_termination: Callable = None, aggregator_addr=None, aggregator_id: str = None):
>>>>>>> 3d60751e
        super().__init__()
        self._weight_map: Dict[UUID, Fraction] = {}
        self._participant_map: Dict[UUID, Set[Tuple[Tuple, str]]] = {}
        self._on_termination = on_termination if on_termination is not None else self._send_stop_and_inform
        self._aggregator_addr = aggregator_addr
        self._aggregator_id = aggregator_id

    def setup(self):
        super().setup()
        self.context.subscribe_message(self, self.handle_term_msg, lambda c, _: isinstance(c, TerminationMessage))
        if self._aggregator_addr is None and self._aggregator_id is None:
            self._aggregator_addr = self.context.addr
            self._aggregator_id = self.context.aid

    async def _send_stop_and_inform(self, negotiation_id):
        # send stopNegotiationMessage first
        for agent_addr, agent_id in self._participant_map[negotiation_id]:
            await self.context.send_acl_message(
                content=StopNegotiationMessage(negotiation_id=negotiation_id),
                receiver_addr=agent_addr,
                receiver_id=agent_id,
                acl_metadata={'sender_addr': self.context.addr, 'sender_id': self.context.aid},
            )

        # now send message to aggregator
        if self._aggregator_addr is not None and self._aggregator_id is not None:
            await self.context.send_acl_message(
                content=InformAboutTerminationMessage(negotiation_id=negotiation_id,
                                                      participants=list(self._participant_map[negotiation_id])),
                receiver_addr=self._aggregator_addr,
                receiver_id=self._aggregator_id,
                acl_metadata={'sender_addr': self.context.addr, 'sender_id': self.context.aid},
            )

    def handle_term_msg(self, content: TerminationMessage, meta: Dict[str, Any]) -> None:
        """Handle the termination message.

        :param content: the message
        :param meta: meta data
        """
        neg_id = content.negotiation_id
        if 'sender_addr' in meta and 'sender_id' in meta:
            if neg_id not in self._participant_map:
                self._participant_map[neg_id] = set()
            self._participant_map[neg_id].add((tuple(meta['sender_addr']), meta['sender_id']))

        if neg_id not in self._weight_map:
            self._weight_map[neg_id] = content.weight
        else:
            self._weight_map[neg_id] += content.weight

        if self._weight_map[neg_id] == 1:
            self.context.schedule_instant_task(self._on_termination(neg_id))<|MERGE_RESOLUTION|>--- conflicted
+++ resolved
@@ -14,11 +14,6 @@
 """
 import asyncio
 from fractions import Fraction
-<<<<<<< HEAD
-from typing import Dict, Any, Union, Optional, Set, Tuple
-from uuid import UUID
-
-=======
 from typing import Dict, Any, Union, Optional, Set, Tuple, Callable, List
 from uuid import UUID
 
@@ -27,12 +22,7 @@
 from ..coalition.core import CoalitionModel, CoalitionAssignment
 from mango_library.negotiation.cohda.cohda_messages import CohdaNegotiationMessage
 from mango.role.api import Role
->>>>>>> 3d60751e
 from mango.messages.codecs import json_serializable
-from mango.role.api import Role
-
-from .core import NegotiationModel
-from ..coalition.core import CoalitionModel
 
 
 @json_serializable
@@ -73,14 +63,9 @@
 @json_serializable
 class InformAboutTerminationMessage:
     """
-<<<<<<< HEAD
-
-    def __init__(self, negotiation_id: UUID) -> None:
-=======
     Message that informs an agent that a negotiation should be stopped.
     """
     def __init__(self, negotiation_id: UUID, participants: List[Tuple]) -> None:
->>>>>>> 3d60751e
         self._negotiation_id = negotiation_id
         self._participants = participants
 
@@ -119,16 +104,8 @@
         super().setup()
         self._negotiation_model = self.context.get_or_create_model(self._negotiation_model_class)
         self.context.subscribe_send(self, self.on_send)
-<<<<<<< HEAD
-        self.context.subscribe_message(self, self.handle_msg_start,
-                                       lambda c, _: (hasattr(c, 'negotiation_id')
-                                                     and not isinstance(c, TerminationMessage)
-                                                     and not isinstance(c, TerminationInformationMessage)),
-                                       priority=float('-inf'))
-=======
         self.context.subscribe_message(self, self.handle_neg_msg,
                                        lambda c, _: isinstance(c, self._negotiation_message_class))
->>>>>>> 3d60751e
 
     def on_send(self, content,
                 receiver_addr: Union[str, Tuple[str, int]], *,
@@ -153,11 +130,7 @@
                 content.message_weight = self._weight_map[content.negotiation_id] / 2
             self._weight_map[content.negotiation_id] /= 2
 
-<<<<<<< HEAD
-    def handle_msg_start(self, content, _: Dict[str, Any]) -> None:
-=======
     def handle_neg_msg(self, content, _: Dict[str, Any]) -> None:
->>>>>>> 3d60751e
         """Check whether a coalition related message has been received and manipulate the internal
         weight accordingly. Setup a conditional task that checks for termination.
 
@@ -214,12 +187,7 @@
     """
 
     """
-<<<<<<< HEAD
-
-    def __init__(self, on_termination=None):
-=======
     def __init__(self, on_termination: Callable = None, aggregator_addr=None, aggregator_id: str = None):
->>>>>>> 3d60751e
         super().__init__()
         self._weight_map: Dict[UUID, Fraction] = {}
         self._participant_map: Dict[UUID, Set[Tuple[Tuple, str]]] = {}
