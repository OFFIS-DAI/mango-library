"""Module, which provides some roles and models to support coalition creation with mango.

There are mainly two roles involved in this:
* :class:`CoalitionInitiatorRole`: Initiates a coalition, therfore sends the invites, receives the
                                   responses and informs all participants, which accepted, about the
                                   coalition and its topology
* :class:`CoalitionParticipantRole`: Participates in a coalition, the main responsibility is
                                     answering the coalition invite and storing the
                                     coalition-assignment when a coalition creation was successful

The messages defined in this module:
* :class:`CoalitionAssignment`: sent by the initiator when the accepted coalition really got created
* :class:`CoalitionInvite`: sent by the initiator to start the coalition creation
* :class:`CoaltitionResponse`: sent by any participant as answer to an CoalitionInvite

The role models defined in this module:
* :class:`CoalitionModel`: contains all information for all coalitions an agent participates in
"""
import asyncio
import logging
import random
import uuid
from typing import Dict, Any, List, Tuple, Union
from uuid import UUID

<<<<<<< HEAD
from mango import Role, RoleContext
from mango.util.scheduling import InstantScheduledTask
=======
>>>>>>> 80d77fcf
from mango.messages.codecs import json_serializable
from mango.role.api import Role, RoleContext
from mango.util.scheduling import InstantScheduledTask

<<<<<<< HEAD
=======
logger = logging.getLogger(__name__)

>>>>>>> 80d77fcf
ContainerAddress = Union[str, Tuple[str, int]]
ParticipantKey = Tuple[str, ContainerAddress, str]  # part_id as str, ContainerAddress, AgentID


@json_serializable
class CoalitionAssignment:
    """Message/Model for assigning a participant to an already accepted coalition. In this
    assignment all relevant information about the coalition are contained,
    f.e. participant id, neighbors, ... .
    """

    def __init__(self, coalition_id: UUID, neighbors: List[ParticipantKey],
                 topic: str,
                 part_id: str,
                 controller_agent_id: str,
                 controller_agent_addr):
        self._coalition_id = coalition_id
        self._neighbors = neighbors
        self._topic = topic
        self._part_id = part_id
        self._controller_agent_id = controller_agent_id
        self._controller_agent_addr = controller_agent_addr

    @property
    def coalition_id(self) -> UUID:
        """Id of the colaition (unique)

        :return: id of the coalition as UUID
        """
        return self._coalition_id

    @property
    def neighbors(self) -> List[ParticipantKey]:
        """Neighbors of the participant.

        :return: List of the participant, a participant is modelled as
                                        tuple (part_id, address, aid)
        """
        return self._neighbors

    @property
    def topic(self):
        """The topic of the coalition, f.e. COHDA

        :return: the topic
        """
        return self._topic

    @property
    def part_id(self) -> str:
        """The id of the participant

        :return: id
        """
        return self._part_id

    @property
    def controller_agent_id(self):
        """Id of the controller agent

        :return: agent_id
        """
        return self._controller_agent_id

    @property
    def controller_agent_addr(self) -> ContainerAddress:
        """Adress of the controller agent

        :return: adress as tuple
        """
        return self._controller_agent_addr


class CoalitionModel:
    """Role-model for coalitions
    """

    def __init__(self) -> None:
        self._assignments = {}

    @property
    def assignments(self) -> Dict[UUID, CoalitionAssignment]:
        """Dict of assignments coalition_id -> assignment

        :return: the dict of assignments
        """
        return self._assignments

    def add(self, coalition_id: UUID, assignment: CoalitionAssignment):
        """Add a new assignment

        :param coalition_id: uuid of the coalition you want to add
            assignment (CoalitionAssignment): new assignment
        """
        self._assignments[coalition_id] = assignment

    def by_id(self, coalition_id: UUID) -> CoalitionAssignment:
        """Get an assignment by coalition id

        :param coalition_id: the coalition id

        :return: the assignment
        """
        return self._assignments[coalition_id]

    def exists(self, coalition_id: UUID):
        """Checks whether there exists an assignment for the given coalition id

        :param coalition_id: the coalition id

        :return: the assignment
        """
        return coalition_id in self._assignments


@json_serializable
class CoalitionInvite:
    """Message for inviting an agent to a coalition.
    """

    def __init__(self, coalition_id: UUID, topic: str, details=None):
        self._coalition_id = coalition_id
        self._topic = topic
        self._details = details

    @property
    def coalition_id(self) -> UUID:
        """Return id of the coalition

        :return: id of the coalition
        """
        return self._coalition_id

    @property
    def topic(self) -> str:
        """Return the topic of the coalition

        :return: the topic
        """
        return self._topic

    @property
    def details(self):
        """Return details additional to the topic

        :return: additional details
        """
        return self._details


@json_serializable
class CoaltitionResponse:
    """Message for responding to a coalition invite.
    """

    def __init__(self, accept: bool):
        self._accept = accept

    @property
    def accept(self) -> bool:
        """
        Flag whether the coalition is accpeted
        :return: true if accepted, false otherwise
        """
        return self._accept


@json_serializable
class CoalitionAssignmentConfirm:
    def __init__(self, coalition_id: UUID):
        self._coalition_id = coalition_id

    @property
    def coalition_id(self):
        return self._coalition_id


@json_serializable
class CoalitionBuildConfirm:
    def __init__(self, coalition_id: UUID):
        self._coalition_id = coalition_id

    @property
    def coalition_id(self):
        return self._coalition_id


def clique_creator(participants: List[ParticipantKey]) -> Dict[ParticipantKey, List[ParticipantKey]]:
    """
    Create a clique topology

    :param participants: the list of all participants

    :return: a map, mapping every participant to a list of their neighbors
    """
    part_to_neighbors = {}
    for part in participants:
        part_to_neighbors[part] = list(
            filter(lambda p, c_p=part: p != c_p, participants))
    return part_to_neighbors


def small_world_creator(participants: List[ParticipantKey], k=2, w=0.0) -> Dict[ParticipantKey, List[ParticipantKey]]:
    """
    Builds a small world ring topology with neighbors in a distance of k and with random neighbors with the
    probability w
    :param participants:
    :param k: maximum distance of connections in the ring
    :param w: probability of random connections
    """
    neighborhood: Dict[ParticipantKey, List[ParticipantKey]] = {}
    n_particpants = len(participants)

    for agent in participants:
        neighborhood[agent] = []

    # create the ring
    for index, participant in enumerate(participants):
        for distance in range(1, k + 1):
            left_neighbor = participants[(index - distance) % n_particpants]  # left neighbor
            right_neighbor = participants[(index + distance) % n_particpants]  # right neighbor

            if participant != left_neighbor and left_neighbor not in neighborhood[participant]:
                neighborhood[participant].append(left_neighbor)
            if participant != right_neighbor and right_neighbor not in neighborhood[participant]:
                neighborhood[participant].append(right_neighbor)

    # create random connections with probability w
    for index, participant in enumerate(participants):
        if random.random() < w:
            random_agent = random.choice(participants)
            if random_agent != participant and random_agent not in neighborhood[participant]:
                neighborhood[participant].append(random_agent)
                neighborhood[random_agent].append(participant)
    return neighborhood


class CoalitionInitiatorRole(Role):
    """Role responsible for initiating a coalition. Considered as proactive role.

    The role will invite all given participants and add them to coalition if they accept the invite.
    """

    def __init__(self, participants: List[Tuple[ContainerAddress, str]], topic: str, details: str,
                 topology_creator=small_world_creator, topology_creator_kwargs: dict = None):
        super().__init__()
        self._participants = participants
        self._topic = topic
        self._details = details
        self._topology_creator = topology_creator
        self._topology_creator_kwargs = topology_creator_kwargs if topology_creator_kwargs else {}
        self._part_to_state = {}
        self._assignments_sent = False
        self._coal_id = None
        self._assignments_confirmed = {}

    def setup(self):

        # subscriptions
        self.context.subscribe_message(self, self.handle_coalition_response_msg,
                                       lambda c, m: isinstance(c, CoaltitionResponse))

        # coalition assignment confirms
        self.context.subscribe_message(self, self.handle_assignment_confirms,
                                       lambda c, m: isinstance(c, CoalitionAssignmentConfirm))

        # tasks
        self.context.schedule_task(InstantScheduledTask(
            self.send_invitiations(self.context)))

    async def send_invitiations(self, agent_context: RoleContext):
        """Send invitiations to all wanted participant for the coalition

        :param agent_context: the context
        """
        self._coal_id = uuid.uuid1()
        print(f' mango: send invitiations to: {len(self._participants)} participants')
        for participant in self._participants:
            await agent_context.send_acl_message(
                content=CoalitionInvite(self._coal_id, self._topic),
                receiver_addr=participant[0],
                receiver_id=participant[1],
                acl_metadata={'sender_addr': agent_context.addr,
                              'sender_id': agent_context.aid}
            )

    def handle_coalition_response_msg(self, content: CoaltitionResponse, meta: Dict[str, Any]) -> None:
        """Handle the responses to the invites.
        :param content: the invite response
        :param meta: meta data
        """
        print('mango: coalition response: ')
        sender_addr = meta['sender_addr']
        sender_id = meta['sender_id']
        if isinstance(sender_addr, list):
            sender_addr = tuple(sender_addr)

        sender_addr: ContainerAddress

        self._part_to_state[(sender_addr, sender_id)] = content.accept
        print('mango: len received responses: ', len(self._part_to_state))

        if len(self._part_to_state) == len(self._participants) and not self._assignments_sent:
<<<<<<< HEAD
            print('mango: all responses received.')
            self._send_assignments(self.context)
            self._assignments_sent = True

    def _send_assignments(self, agent_context: RoleContext):
        print('mango: send assignments')
=======
            self.context.schedule_instant_task(self._send_assignments(self.context))
            self._send_assignments(self.context)
            self._assignments_sent = True

    async def _send_assignments(self, agent_context: RoleContext):
>>>>>>> 80d77fcf
        part_id = 0
        accepted_participants = []
        for agent_addr, agent_id in self._participants:
            if (agent_addr, agent_id) in self._part_to_state and self._part_to_state[(agent_addr, agent_id)]:
                part_id += 1
                accepted_participants.append((str(part_id), agent_addr, agent_id))
        print(
            f'mango: received all coalition responses. send coalition assignments.'
            f' number of accepted participants: {len(accepted_participants)}')
        print(f'accepted_participants: {accepted_participants}')
        part_to_neighbors = self._topology_creator(accepted_participants, **self._topology_creator_kwargs)
        for part in accepted_participants:
            self.context.schedule_instant_task(agent_context.send_acl_message(
                content=CoalitionAssignment(self._coal_id, part_to_neighbors[part],
                                            self._topic, part[0],
                                            agent_context.aid, agent_context.addr),
                receiver_addr=part[1], receiver_id=part[2],
                acl_metadata={'sender_addr': agent_context.addr,
                              'sender_id': agent_context.aid}
            ))
            self._assignments_confirmed[(part[1], part[2])] = asyncio.Future()
        try:
            await asyncio.wait_for(
                asyncio.gather(*[fut for fut in self._assignments_confirmed.values()]),
                timeout=5,
            )
        except asyncio.TimeoutError:
            self._assignments_confirmed = {}
            logger.warning(
                f'Not all agents responded in time to the coalition assignments for coalition: {self._coal_id}.')
            return

        for part in accepted_participants:
            self.context.schedule_instant_task(agent_context.send_acl_message(
                content=CoalitionBuildConfirm(coalition_id=self._coal_id),
                receiver_addr=part[1], receiver_id=part[2],
                acl_metadata={'sender_addr': agent_context.addr,
                              'sender_id': agent_context.aid}
            ))

    def handle_assignment_confirms(self, content: CoalitionAssignmentConfirm, meta: Dict[str, Any]) -> None:
        """Handle the responses to the invites.
        :param content: the invite response
        :param meta: meta data
        """
        sender_addr = meta['sender_addr']
        sender_id = meta['sender_id']

        if isinstance(sender_addr, list):
            sender_addr = tuple(sender_addr)

        assert self._coal_id == content.coalition_id

        if (sender_addr, sender_id) in self._assignments_confirmed:
            if not self._assignments_confirmed[(sender_addr, sender_id)].cancelled():
                self._assignments_confirmed[(sender_addr, sender_id)].set_result(True)
        else:
            raise ValueError(
                f'Received confirmation about assignment from an agent which is not part of coalition. '
                f'AgentId: {sender_id}')


class CoalitionParticipantRole(Role):
    """Role responsible for participating in a coalition. Handles the messages
    :class:`CoalitionInvite` and :class:`CoalitionAssignment`.

    When a valid assignment was received the model :class:`CoalitionModel` will be created
    as central role model.
    """

    def __init__(self, join_decider=lambda _: True):
        super().__init__()
        self._join_decider = join_decider

    def setup(self) -> None:
        # subscriptions
        self.context.subscribe_message(self, self.handle_invite,
                                       lambda c, m: isinstance(c, CoalitionInvite))
        self.context.subscribe_message(self, self.handle_assignment,
                                       lambda c, m: isinstance(c, CoalitionAssignment))

    def handle_invite(self, content: CoalitionInvite, meta: Dict[str, Any]) -> None:
        """Handle invite messages, responding with a CoalitionResponse.

        :param content: the invite
        :param meta: meta data
        """
        print(f'mango: {self.context.aid} handles coalitioninvite. send response')
        asyncio.create_task(self.context.send_message(
            content=CoaltitionResponse(self._join_decider(content)),
            receiver_addr=meta['sender_addr'], receiver_id=meta['sender_id'],
            acl_metadata={'sender_addr': self.context.addr,
                          'sender_id': self.context.aid},
            create_acl=True))

    def handle_assignment(self, content: CoalitionAssignment, meta: Dict[str, Any]) -> None:
        """Handle an incoming assignment to a coalition. Store the information in a CoalitionModel.

            :param content: the assignment
            :param meta: the meta data
        """
        print(f'mango: {self.context.aid} handles coalition assignment')
        assignment = self.context.get_or_create_model(CoalitionModel)
        assignment.add(content.coalition_id, content)
        self.context.update(assignment)

        asyncio.create_task(self.context.send_message(
            content=CoalitionAssignmentConfirm(coalition_id=content.coalition_id),
            receiver_addr=meta['sender_addr'], receiver_id=meta['sender_id'],
            acl_metadata={'sender_addr': self.context.addr,
                          'sender_id': self.context.aid},
            create_acl=True))<|MERGE_RESOLUTION|>--- conflicted
+++ resolved
@@ -17,26 +17,16 @@
 * :class:`CoalitionModel`: contains all information for all coalitions an agent participates in
 """
 import asyncio
-import logging
+import uuid
 import random
-import uuid
-from typing import Dict, Any, List, Tuple, Union
-from uuid import UUID
-
-<<<<<<< HEAD
+from typing import Dict, Any, List, Tuple, Union, Set
+
 from mango import Role, RoleContext
 from mango.util.scheduling import InstantScheduledTask
-=======
->>>>>>> 80d77fcf
 from mango.messages.codecs import json_serializable
-from mango.role.api import Role, RoleContext
-from mango.util.scheduling import InstantScheduledTask
-
-<<<<<<< HEAD
-=======
+
 logger = logging.getLogger(__name__)
 
->>>>>>> 80d77fcf
 ContainerAddress = Union[str, Tuple[str, int]]
 ParticipantKey = Tuple[str, ContainerAddress, str]  # part_id as str, ContainerAddress, AgentID
 
@@ -340,20 +330,12 @@
         print('mango: len received responses: ', len(self._part_to_state))
 
         if len(self._part_to_state) == len(self._participants) and not self._assignments_sent:
-<<<<<<< HEAD
             print('mango: all responses received.')
-            self._send_assignments(self.context)
-            self._assignments_sent = True
-
-    def _send_assignments(self, agent_context: RoleContext):
-        print('mango: send assignments')
-=======
             self.context.schedule_instant_task(self._send_assignments(self.context))
             self._send_assignments(self.context)
             self._assignments_sent = True
 
     async def _send_assignments(self, agent_context: RoleContext):
->>>>>>> 80d77fcf
         part_id = 0
         accepted_participants = []
         for agent_addr, agent_id in self._participants:
@@ -441,7 +423,6 @@
         :param content: the invite
         :param meta: meta data
         """
-        print(f'mango: {self.context.aid} handles coalitioninvite. send response')
         asyncio.create_task(self.context.send_message(
             content=CoaltitionResponse(self._join_decider(content)),
             receiver_addr=meta['sender_addr'], receiver_id=meta['sender_id'],
@@ -455,7 +436,6 @@
             :param content: the assignment
             :param meta: the meta data
         """
-        print(f'mango: {self.context.aid} handles coalition assignment')
         assignment = self.context.get_or_create_model(CoalitionModel)
         assignment.add(content.coalition_id, content)
         self.context.update(assignment)
