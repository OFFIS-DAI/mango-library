--- conflicted
+++ resolved
@@ -17,15 +17,15 @@
 * :class:`CoalitionModel`: contains all information for all coalitions an agent participates in
 """
 import asyncio
+import logging
+import random
 import uuid
+from typing import Dict, Any, List, Tuple, Union
 from uuid import UUID
-import random
-import logging
-from typing import Dict, Any, List, Tuple, Union, Set
-
-from mango import Role, RoleContext
+
+from mango.messages.codecs import json_serializable
+from mango.role.api import Role, RoleContext
 from mango.util.scheduling import InstantScheduledTask
-from mango.messages.codecs import json_serializable
 
 logger = logging.getLogger(__name__)
 
@@ -305,7 +305,7 @@
         :param agent_context: the context
         """
         self._coal_id = uuid.uuid1()
-        print(f' mango: send invitiations to: {len(self._participants)} participants')
+
         for participant in self._participants:
             await agent_context.send_acl_message(
                 content=CoalitionInvite(self._coal_id, self._topic),
@@ -320,7 +320,7 @@
         :param content: the invite response
         :param meta: meta data
         """
-        print('mango: coalition response: ')
+
         sender_addr = meta['sender_addr']
         sender_id = meta['sender_id']
         if isinstance(sender_addr, list):
@@ -329,10 +329,8 @@
         sender_addr: ContainerAddress
 
         self._part_to_state[(sender_addr, sender_id)] = content.accept
-        print('mango: len received responses: ', len(self._part_to_state))
 
         if len(self._part_to_state) == len(self._participants) and not self._assignments_sent:
-            print('mango: all responses received.')
             self.context.schedule_instant_task(self._send_assignments(self.context))
             self._assignments_sent = True
 
@@ -343,10 +341,7 @@
             if (agent_addr, agent_id) in self._part_to_state and self._part_to_state[(agent_addr, agent_id)]:
                 part_id += 1
                 accepted_participants.append((str(part_id), agent_addr, agent_id))
-        print(
-            f'mango: received all coalition responses. send coalition assignments.'
-            f' number of accepted participants: {len(accepted_participants)}')
-        print(f'accepted_participants: {accepted_participants}')
+
         part_to_neighbors = self._topology_creator(accepted_participants, **self._topology_creator_kwargs)
         for part in accepted_participants:
             self.context.schedule_instant_task(agent_context.send_acl_message(
@@ -359,18 +354,11 @@
             ))
             self._assignments_confirmed[(part[1], part[2])] = asyncio.Future()
 
-<<<<<<< HEAD
-        self.context.schedule_conditional_task(self.send_coalition_build_confirms(agent_context, accepted_participants),
-                                               self.all_assignment_confirms_received)
-
-    def send_coalition_build_confirms(self, agent_context, accepted_participants):
-=======
         self.context.schedule_conditional_task(
             self._send_coalition_build_confirms(agent_context, accepted_participants),
             self._all_assignment_confirms_received)
 
     def _send_coalition_build_confirms(self, agent_context, accepted_participants):
->>>>>>> f9f8af39
         for part in accepted_participants:
             self.context.schedule_instant_task(agent_context.send_acl_message(
                 content=CoalitionBuildConfirm(coalition_id=self._coal_id),
@@ -379,13 +367,8 @@
                               'sender_id': agent_context.aid}
             ))
 
-<<<<<<< HEAD
-    def all_assignment_confirms_received(self):
-        return all([fut.done() for fut in self._assignments_confirmed.values()])
-=======
     def _all_assignment_confirms_received(self):
         return all([fut.result() for fut in self._assignments_confirmed.values()])
->>>>>>> f9f8af39
 
     def handle_assignment_confirms(self, content: CoalitionAssignmentConfirm, meta: Dict[str, Any]) -> None:
         """Handle the responses to the invites.
@@ -401,15 +384,8 @@
         assert self._coal_id == content.coalition_id
         sender_identifier = (sender_addr, sender_id)
 
-<<<<<<< HEAD
-        if (sender_addr, sender_id) in self._assignments_confirmed:
-            if not self._assignments_confirmed[(sender_addr, sender_id)].cancelled():
-                self._assignments_confirmed[(sender_addr, sender_id)].set_result(True)
-                print('Assignment confirmed from agent: ', sender_addr, sender_id)
-=======
         if sender_identifier in self._assignments_confirmed:
             self._assignments_confirmed[sender_identifier].set_result(True)
->>>>>>> f9f8af39
         else:
             raise ValueError(
                 f'Received confirmation about assignment from an agent which is not part of coalition. '
