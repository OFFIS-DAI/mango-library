--- conflicted
+++ resolved
@@ -36,13 +36,9 @@
                         check_msg_queue_interval, num_agents,
                         pick_fkt=None,
                         mutate_fkt=None,
-<<<<<<< HEAD
-                        schedules_all_equal=False):
-=======
                         schedules_all_equal=False,
                         use_fixed_ref_point=True,
                         offsets=None):
->>>>>>> 0e4a1242
     agents = []
     addrs = []
 
@@ -65,11 +61,7 @@
             local_acceptable_func=lambda s: True,
             num_solution_points=num_candidates, num_iterations=num_iterations,
             check_inbox_interval=check_msg_queue_interval,
-<<<<<<< HEAD
-            pick_func=pick_fkt, mutate_func=mutate_fkt)
-=======
             pick_func=pick_fkt, mutate_func=mutate_fkt, use_fixed_ref_point=use_fixed_ref_point, offsets=offsets)
->>>>>>> 0e4a1242
         a.add_role(cohda_role)
         a.add_role(CoalitionParticipantRole())
         a.add_role(NegotiationTerminationParticipantRole())
