--- conflicted
+++ resolved
@@ -31,82 +31,8 @@
 SCHEDULES_FOR_AGENTS_COMPLEX = [[1, 1], [0.6, 0.6]]
 for i in range(11):
     SCHEDULES_FOR_AGENTS_COMPLEX.append([i * 0.1, 1 - i * 0.1])
-SCHEDULES_FOR_AGENTS_COMPLEX = [SCHEDULES_FOR_AGENTS_COMPLEX]
-
-<<<<<<< HEAD
-#
-# @pytest.mark.asyncio
-# async def test_minimize_scenario():
-#     """
-#     Method to test a scenario of multiobjective COHDA with two objectives to
-#     minimize: to minimize the deviation within a schedule and to minimize
-#     the sum of the schedule. In this example, only one candidate is taken
-#     and each agent only stores two possible schedules. The schedules are
-#     very conflicting and one is good for both objectives, the other one not.
-#     Since there is only one candidate given, the agent mutates its chosen
-#     schedule in the given candidate and because of the mock mutation function,
-#     both schedules are tried at least once. By that it is made sure that the
-#     solution of the negotiation is actually the best possible because all
-#     options were considered.
-#     """
-#     c = await Container.factory(addr=('127.0.0.2', 5555))
-#
-#     agents, addrs = await create_agents(container=c,
-#                                         targets=MINIMIZE_TARGETS,
-#                                         possible_schedules=SCHEDULES_FOR_AGENTS_SIMPEL,
-#                                         num_iterations=NUM_ITERATIONS,
-#                                         num_candidates=NUM_CANDIDATES,
-#                                         check_msg_queue_interval=
-#                                         CHECK_MSG_QUEUE_INTERVAL,
-#                                         num_agents=NUM_AGENTS)
-#
-#     await asyncio.sleep(2)
-#
-#     solution_dict = get_solution(agents).schedules
-#     print('solution:', solution_dict, '\n')
-#     for aid, chosen_schedules in solution_dict.items():
-#         # for minimizing, every second schedule is the better because
-#         # sum and deviations are minimized
-#         chosen_schedule = chosen_schedules[0]
-#         print(f'[{aid}] chosen schedule: {chosen_schedule}.')
-#         idx = int(aid[-1]) - 1
-#         assert np.array_equal(chosen_schedule, SCHEDULES_FOR_AGENTS_SIMPEL[idx][1])
-#
-#     await c.shutdown()
-
-#
-# @pytest.mark.asyncio
-# async def test_maximize_scenario():
-#     """
-#     This method follows the same principle as the other test, but the
-#     goal is to maximize the objectives.
-#     """
-#     c = await Container.factory(addr=('127.0.0.2', 5555))
-#
-#     agents, addrs = await create_agents(container=c,
-#                                         targets=MAXIMIZE_TARGETS,
-#                                         possible_schedules=SCHEDULES_FOR_AGENTS_SIMPEL,
-#                                         num_iterations=NUM_ITERATIONS,
-#                                         num_candidates=NUM_CANDIDATES,
-#                                         check_msg_queue_interval=
-#                                         CHECK_MSG_QUEUE_INTERVAL,
-#                                         num_agents=NUM_AGENTS)
-#
-#     await asyncio.sleep(2)
-#
-#     solution_dict = get_solution(agents).schedules
-#     print('solution:', solution_dict, '\n')
-#     for aid, chosen_schedules in solution_dict.items():
-#         # for minimizing, every second schedule is the better because
-#         # sum and deviations are minimized
-#         chosen_schedule = chosen_schedules[0]
-#         print(f'[{aid}] chosen schedule: {chosen_schedule}.')
-#         idx = int(aid[-1]) - 1
-#         assert np.array_equal(chosen_schedule, SCHEDULES_FOR_AGENTS_SIMPEL[idx][0])
-#
-#     # gracefully shutdown
-#     await c.shutdown()
-=======
+SCHEDULES_FOR_AGENTS_COMPLEX=[SCHEDULES_FOR_AGENTS_COMPLEX]
+
 
 @pytest.mark.asyncio
 async def test_minimize_scenario():
@@ -177,7 +103,6 @@
 
     # gracefully shutdown
     await c.shutdown()
->>>>>>> 8c87e94d
 
 
 @pytest.mark.asyncio
@@ -236,17 +161,10 @@
 
     target_first = Target(target_function=minimize_first, ref_point=1.1, maximize=False)
     target_second = Target(target_function=minimize_second, ref_point=1.1, maximize=False)
-<<<<<<< HEAD
-    # pick_fkt = COHDA.pick_all_points
-    pick_fkt = COHDA.pick_random_point
-    # mutate_fkt = COHDA.mutate_with_all_possible
-    mutate_fkt = COHDA.mutate_with_one_random
-=======
     pick_fkt = COHDA.pick_all_points
     # pick_fkt = COHDA.pick_random_point
     mutate_fkt = COHDA.mutate_with_all_possible
     # mutate_fkt = COHDA.mutate_with_one_random
->>>>>>> 8c87e94d
 
     agents, addrs = await create_agents(container=c_1,
                                         targets=[target_first, target_second],
