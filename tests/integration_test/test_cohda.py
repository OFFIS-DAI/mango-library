import asyncio
import pytest
import numpy as np
from mango.core.container import Container
from mango.role.core import RoleAgent
import mango.messages.codecs
from mango_library.negotiation.cohda.cohda_negotiation import COHDANegotiationRole, CohdaNegotiationModel, \
    CohdaSolutionModel
from mango_library.negotiation.cohda.cohda_solution_aggregation import CohdaSolutionAggregationRole
from mango_library.negotiation.cohda.cohda_starting import CohdaNegotiationStarterRole
from mango_library.negotiation.termination import NegotiationTerminationParticipantRole, \
    NegotiationTerminationDetectorRole
from mango_library.coalition.core import CoalitionParticipantRole, CoalitionInitiatorRole
import mango_library.negotiation.util as util


@pytest.mark.asyncio
async def test_coalition_to_cohda_with_termination():
    # create container
    c = await Container.factory(addr=('127.0.0.3', 5555))
    s_array = [[[1, 1, 1, 1, 1], [4, 3, 3, 3, 3], [6, 6, 6, 6, 6], [9, 8, 8, 8, 8], [11, 11, 11, 11, 11]]]

    # create cohda_agents
    cohda_agents = []
    addrs = []
    controller_agent = RoleAgent(c)
    controller_agent.add_role(NegotiationTerminationDetectorRole(aggregator_addr=c.addr,
                                                                 aggregator_id=controller_agent.aid))
    aggregation_role = CohdaSolutionAggregationRole()
    controller_agent.add_role(aggregation_role)

    for i in range(10):
        a = RoleAgent(c)

        def schedules_provider(candidate):
            # print('This is the candidate', #candidate)
            return s_array[0]

        cohda_role = COHDANegotiationRole(schedules_provider=schedules_provider,
                                          local_acceptable_func=lambda s: True)
        a.add_role(cohda_role)
        a.add_role(CoalitionParticipantRole())
        a.add_role(NegotiationTerminationParticipantRole())
        if i == 0:
            a.add_role(CohdaNegotiationStarterRole(([110, 110, 110, 110, 110], [1, 1, 1, 1, 1, ]),
                                                   start_negotiation_directly=True))
        addrs.append((c.addr, a._aid))
        cohda_agents.append(a)

    controller_agent.add_role(CoalitionInitiatorRole(addrs, 'cohda', 'cohda-negotiation'))

    for a in cohda_agents + [controller_agent]:
        if a._check_inbox_task.done():
            if a._check_inbox_task.exception() is not None:
                raise a._check_inbox_task.exception()
            else:
                assert False, f'check_inbox terminated unexpectedly.'

    await asyncio.wait_for(wait_for_solution_confirmed(aggregation_role), timeout=5)

    # gracefully shutdown
    for a in cohda_agents + [controller_agent]:
        await a.shutdown()
    await c.shutdown()

    assert len(asyncio.all_tasks()) == 1, f'Too many Tasks are running{asyncio.all_tasks()}'
    cohda_negotiation = \
        list(cohda_agents[0]._agent_context.get_or_create_model(CohdaNegotiationModel)._negotiations.values())[0]
    cluster_schedule = cohda_negotiation._memory.solution_candidate.cluster_schedule
    for a in cohda_agents:
        assert np.array_equal(get_final_schedule(a), [11, 11, 11, 11, 11])
    assert np.array_equal(cluster_schedule[0],
                          [11, 11, 11, 11, 11])
    assert next(iter(controller_agent.roles[0]._weight_map.values())) == 1


@pytest.mark.asyncio
async def test_coalition_to_cohda_with_termination_different_container():
    # create containers
    codec = mango.messages.codecs.JSON()
    codec2 = mango.messages.codecs.JSON()
    for serializer in util.cohda_serializers:
        codec.add_serializer(*serializer())
        codec2.add_serializer(*serializer())
    c_1 = await Container.factory(addr=('127.0.0.3', 5555), codec=codec)
    c_2 = await Container.factory(addr=('127.0.0.3', 5556), codec=codec2)

    s_array = [[[1, 1, 1, 1, 1], [4, 3, 3, 3, 3], [6, 6, 6, 6, 6], [9, 8, 8, 8, 8], [11, 11, 11, 11, 11]]]

    # create cohda_agents
    cohda_agents = []
    addrs = []
    controller_agent = RoleAgent(c_1)
    controller_agent.add_role(NegotiationTerminationDetectorRole())
    aggregation_role = CohdaSolutionAggregationRole()
    controller_agent.add_role(aggregation_role)

    for i in range(5):
        c = c_2 if i % 2 == 0 else c_1
        a = RoleAgent(c)
        cohda_role = COHDANegotiationRole(lambda: s_array[0], lambda s: True)
        a.add_role(cohda_role)
        a.add_role(CoalitionParticipantRole())
        a.add_role(NegotiationTerminationParticipantRole())
        if i == 0:
            a.add_role(CohdaNegotiationStarterRole(([110, 110, 110, 110, 110], [1, 1, 1, 1, 1, ]),
                                                   start_negotiation_directly=True))
        addrs.append((c.addr, a._aid))
        cohda_agents.append(a)

    controller_agent.add_role(CoalitionInitiatorRole(addrs, 'cohda', 'cohda-negotiation'))

    for a in cohda_agents + [controller_agent]:
        if a._check_inbox_task.done():
            if a._check_inbox_task.exception() is not None:
                raise a._check_inbox_task.exception()
            else:
                assert False, f'check_inbox terminated unexpectedly.'

    await asyncio.wait_for(wait_for_solution_confirmed(aggregation_role), timeout=5)

    # gracefully shutdown
    for a in cohda_agents + [controller_agent]:
        await a.shutdown()
    await c_1.shutdown()
    await c_2.shutdown()

    assert len(asyncio.all_tasks()) == 1, f'Too many Tasks are running{asyncio.all_tasks()}'
    cohda_negotiation = \
        list(cohda_agents[1]._agent_context.get_or_create_model(CohdaNegotiationModel)._negotiations.values())[0]
    cluster_schedule = cohda_negotiation._memory.solution_candidate.cluster_schedule
    assert np.array_equal(cluster_schedule[0],
                          [11, 11, 11, 11, 11])
    for a in cohda_agents:
        assert np.array_equal(get_final_schedule(a), [11, 11, 11, 11, 11])
    assert next(iter(controller_agent.roles[0]._weight_map.values())) == 1


@pytest.mark.asyncio
async def test_coalition_to_cohda_with_termination_long_scenario():
    # create containers
    c = await Container.factory(addr=('127.0.0.2', 5555))
    controller_agent = RoleAgent(c)
    controller_agent.add_role(NegotiationTerminationDetectorRole())
    aggregation_role = CohdaSolutionAggregationRole()
    controller_agent.add_role(aggregation_role)

    s_array = [[1], [0]]
    n_agents = 40
    cohda_agents = []
    addrs = []

    # create cohda_agents
    for i in range(n_agents):
        a = RoleAgent(c)
        cohda_role = COHDANegotiationRole(lambda: s_array)
        a.add_role(cohda_role)
        a.add_role(CoalitionParticipantRole())
        a.add_role(NegotiationTerminationParticipantRole())
        cohda_agents.append(a)
        addrs.append((c.addr, a._aid))

    controller_agent.add_role(CoalitionInitiatorRole(addrs, 'cohda', 'cohda-negotiation'))
<<<<<<< HEAD
    cohda_agents[0].add_role(CohdaNegotiationStarterRole(([n_agents//2], [1]), start_negotiation_directly=True))
=======
    cohda_agents[0].add_role(CohdaNegotiationStarterRole(([n_agents // 2], [1])))
>>>>>>> c168bb6e

    for a in cohda_agents:
        if a._check_inbox_task.done():
            if a._check_inbox_task.exception() is not None:
                raise a._check_inbox_task.exception()
            else:
                assert False, f'check_inbox terminated unexpectedly.'

    await asyncio.wait_for(wait_for_solution_confirmed(aggregation_role), timeout=25)

    for agent in cohda_agents:
        if list(agent.roles[2]._weight_map.values())[0] != 0:
            print('Final weight:', agent.roles[2]._weight_map)

    # gracefully shutdown
    for a in cohda_agents:
        await a.shutdown()
    await c.shutdown()

    assert len(asyncio.all_tasks()) == 1
    cohda_negotiation = \
        list(cohda_agents[0]._agent_context.get_or_create_model(CohdaNegotiationModel)._negotiations.values())[0]
    final_candidate = cohda_negotiation._memory.solution_candidate

    assert np.array_equal(
        final_candidate.cluster_schedule.sum(axis=0), [n_agents // 2])
    for a in cohda_agents:
        # get part_id
        part_id = list(a._agent_context.get_or_create_model(CohdaNegotiationModel)._negotiations.values())[0]._part_id
        assert np.array_equal(get_final_schedule(a), final_candidate.schedules[part_id])
    assert next(iter(controller_agent.roles[0]._weight_map.values())) == 1


async def wait_for_solution_confirmed(aggregation_role):
    while len(aggregation_role._confirmed_cohda_solutions) == 0:
        await asyncio.sleep(0.05)


def get_final_schedule(cohda_agent):
    return list(cohda_agent._agent_context.get_or_create_model(CohdaSolutionModel)._final_schedules.values())[0]<|MERGE_RESOLUTION|>--- conflicted
+++ resolved
@@ -42,8 +42,7 @@
         a.add_role(CoalitionParticipantRole())
         a.add_role(NegotiationTerminationParticipantRole())
         if i == 0:
-            a.add_role(CohdaNegotiationStarterRole(([110, 110, 110, 110, 110], [1, 1, 1, 1, 1, ]),
-                                                   start_negotiation_directly=True))
+            a.add_role(CohdaNegotiationStarterRole(([110, 110, 110, 110, 110], [1, 1, 1, 1, 1, ])))
         addrs.append((c.addr, a._aid))
         cohda_agents.append(a)
 
@@ -103,8 +102,7 @@
         a.add_role(CoalitionParticipantRole())
         a.add_role(NegotiationTerminationParticipantRole())
         if i == 0:
-            a.add_role(CohdaNegotiationStarterRole(([110, 110, 110, 110, 110], [1, 1, 1, 1, 1, ]),
-                                                   start_negotiation_directly=True))
+            a.add_role(CohdaNegotiationStarterRole(([110, 110, 110, 110, 110], [1, 1, 1, 1, 1, ])))
         addrs.append((c.addr, a._aid))
         cohda_agents.append(a)
 
@@ -161,11 +159,7 @@
         addrs.append((c.addr, a._aid))
 
     controller_agent.add_role(CoalitionInitiatorRole(addrs, 'cohda', 'cohda-negotiation'))
-<<<<<<< HEAD
-    cohda_agents[0].add_role(CohdaNegotiationStarterRole(([n_agents//2], [1]), start_negotiation_directly=True))
-=======
     cohda_agents[0].add_role(CohdaNegotiationStarterRole(([n_agents // 2], [1])))
->>>>>>> c168bb6e
 
     for a in cohda_agents:
         if a._check_inbox_task.done():
